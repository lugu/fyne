--- conflicted
+++ resolved
@@ -1259,14 +1259,6 @@
 	content               *entryContent
 }
 
-<<<<<<< HEAD
-=======
-func (r *entryContentRenderer) BackgroundColor() color.Color {
-	// Workaround until BackgroundColor is finally removed.
-	return theme.FocusColor()
-}
-
->>>>>>> 73e3659e
 func (r *entryContentRenderer) Destroy() {
 	r.cursorAnim.Stop()
 }
