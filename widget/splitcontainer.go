--- conflicted
+++ resolved
@@ -222,14 +222,13 @@
 func (d *divider) Dragged(event *fyne.DragEvent) {
 	offset := d.split.Offset
 	if d.split.Horizontal {
-<<<<<<< HEAD
 		if leadingRatio := float64(d.split.Leading.Size().Width) / float64(d.split.Size().Width); offset < leadingRatio {
 			offset = leadingRatio
 		}
 		if trailingRatio := 1. - (float64(d.split.Trailing.Size().Width) / float64(d.split.Size().Width)); offset > trailingRatio {
 			offset = trailingRatio
 		}
-		offset += float64(event.DraggedX) / float64(d.split.Size().Width)
+		offset += float64(event.Dragged.DX) / float64(d.split.Size().Width)
 	} else {
 		if leadingRatio := float64(d.split.Leading.Size().Height) / float64(d.split.Size().Height); offset < leadingRatio {
 			offset = leadingRatio
@@ -237,12 +236,7 @@
 		if trailingRatio := 1. - (float64(d.split.Trailing.Size().Height) / float64(d.split.Size().Height)); offset > trailingRatio {
 			offset = trailingRatio
 		}
-		offset += float64(event.DraggedY) / float64(d.split.Size().Height)
-=======
-		offset += float64(event.Dragged.DX) / float64(d.split.Size().Width)
-	} else {
 		offset += float64(event.Dragged.DY) / float64(d.split.Size().Height)
->>>>>>> e30a5033
 	}
 	d.split.SetOffset(offset)
 }
