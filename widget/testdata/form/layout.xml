<canvas padded size="220x126">
	<content>
<<<<<<< HEAD
		<widget pos="4,4" size="212x118" type="*widget.Form">
			<container size="212x118">
				<container size="212x77">
					<widget size="54x36" type="*widget.Label">
						<text alignment="trailing" bold pos="8,8" size="38x20">test1</text>
					</widget>
					<widget pos="58,0" size="153x36" type="*widget.Entry">
						<rectangle fillColor="rgba(102,102,102,255)" pos="0,2" size="153x32"/>
						<rectangle fillColor="shadow" pos="0,34" size="153x2"/>
						<widget pos="0,2" size="153x32" type="*widget.Scroll">
							<widget size="153x32" type="*widget.entryContent">
								<widget size="153x32" type="*widget.RichText">
									<text color="placeholder" pos="8,6" size="137x20"></text>
=======
		<widget pos="4,4" size="206x119" type="*widget.Form">
			<container size="206x119">
				<container size="206x78">
					<text alignment="trailing" bold pos="8,8" size="39x21">test1</text>
					<widget pos="59,0" size="147x37" type="*widget.Entry">
						<rectangle fillColor="rgba(102,102,102,255)" pos="0,2" size="147x33"/>
						<rectangle fillColor="shadow" pos="0,35" size="147x2"/>
						<widget pos="0,2" size="147x33" type="*widget.Scroll">
							<widget size="147x33" type="*widget.entryContent">
								<widget size="147x33" type="*widget.textProvider">
									<text color="placeholder" pos="8,6" size="135x21"></text>
>>>>>>> 2d4915c7
								</widget>
								<widget size="153x32" type="*widget.RichText">
									<text pos="8,6" size="137x20"></text>
								</widget>
							</widget>
						</widget>
					</widget>
<<<<<<< HEAD
					<widget pos="0,40" size="54x36" type="*widget.Label">
						<text alignment="trailing" bold pos="8,8" size="38x20">test2</text>
					</widget>
					<widget pos="58,40" size="153x36" type="*widget.Entry">
						<rectangle fillColor="rgba(102,102,102,255)" pos="0,2" size="153x32"/>
						<rectangle fillColor="shadow" pos="0,34" size="153x2"/>
						<widget pos="0,2" size="153x32" type="*widget.Scroll">
							<widget size="153x32" type="*widget.entryContent">
								<widget size="153x32" type="*widget.RichText">
									<text color="placeholder" pos="8,6" size="137x20"></text>
=======
					<text alignment="trailing" bold pos="8,49" size="39x21">test2</text>
					<widget pos="59,41" size="147x37" type="*widget.Entry">
						<rectangle fillColor="rgba(102,102,102,255)" pos="0,2" size="147x33"/>
						<rectangle fillColor="shadow" pos="0,35" size="147x2"/>
						<widget pos="0,2" size="147x33" type="*widget.Scroll">
							<widget size="147x33" type="*widget.entryContent">
								<widget size="147x33" type="*widget.textProvider">
									<text color="placeholder" pos="8,6" size="135x21"></text>
>>>>>>> 2d4915c7
								</widget>
								<widget size="153x32" type="*widget.RichText">
									<text pos="8,6" size="137x20"></text>
								</widget>
							</widget>
						</widget>
					</widget>
				</container>
				<container pos="0,81" size="212x36">
					<container pos="4,0" size="208x36">
						<widget size="102x37" type="*widget.Button">
							<widget pos="2,2" size="98x33" type="*widget.Shadow">
								<radialGradient centerOffset="0.5,0.5" pos="-2,-2" size="2x2" startColor="shadow"/>
								<linearGradient endColor="shadow" pos="0,-2" size="98x2"/>
								<radialGradient centerOffset="-0.5,0.5" pos="98,-2" size="2x2" startColor="shadow"/>
								<linearGradient angle="270" pos="98,0" size="2x33" startColor="shadow"/>
								<radialGradient centerOffset="-0.5,-0.5" pos="98,33" size="2x2" startColor="shadow"/>
								<linearGradient pos="0,33" size="98x2" startColor="shadow"/>
								<radialGradient centerOffset="0.5,-0.5" pos="-2,33" size="2x2" startColor="shadow"/>
								<linearGradient angle="270" endColor="shadow" pos="-2,0" size="2x33"/>
							</widget>
							<rectangle fillColor="button" pos="2,2" size="98x33"/>
							<rectangle size="0x0"/>
							<text bold pos="37,8" size="50x20">Cancel</text>
							<image fillMode="contain" pos="13,8" rsc="cancelIcon" size="20x20"/>
						</widget>
						<widget pos="106,0" size="102x37" type="*widget.Button">
							<widget pos="2,2" size="98x33" type="*widget.Shadow">
								<radialGradient centerOffset="0.5,0.5" pos="-2,-2" size="2x2" startColor="shadow"/>
								<linearGradient endColor="shadow" pos="0,-2" size="98x2"/>
								<radialGradient centerOffset="-0.5,0.5" pos="98,-2" size="2x2" startColor="shadow"/>
								<linearGradient angle="270" pos="98,0" size="2x33" startColor="shadow"/>
								<radialGradient centerOffset="-0.5,-0.5" pos="98,33" size="2x2" startColor="shadow"/>
								<linearGradient pos="0,33" size="98x2" startColor="shadow"/>
								<radialGradient centerOffset="0.5,-0.5" pos="-2,33" size="2x2" startColor="shadow"/>
								<linearGradient angle="270" endColor="shadow" pos="-2,0" size="2x33"/>
							</widget>
							<rectangle fillColor="primary" pos="2,2" size="98x33"/>
							<rectangle size="0x0"/>
							<text bold color="background" pos="35,8" size="54x20">Submit</text>
							<image fillMode="contain" pos="11,8" rsc="confirmIcon" size="20x20" themed="inverted"/>
						</widget>
					</container>
				</container>
			</container>
		</widget>
	</content>
</canvas><|MERGE_RESOLUTION|>--- conflicted
+++ resolved
@@ -1,12 +1,9 @@
 <canvas padded size="220x126">
 	<content>
-<<<<<<< HEAD
 		<widget pos="4,4" size="212x118" type="*widget.Form">
 			<container size="212x118">
 				<container size="212x77">
-					<widget size="54x36" type="*widget.Label">
-						<text alignment="trailing" bold pos="8,8" size="38x20">test1</text>
-					</widget>
+					<text alignment="trailing" bold pos="8,8" size="38x20">test1</text>
 					<widget pos="58,0" size="153x36" type="*widget.Entry">
 						<rectangle fillColor="rgba(102,102,102,255)" pos="0,2" size="153x32"/>
 						<rectangle fillColor="shadow" pos="0,34" size="153x2"/>
@@ -14,19 +11,6 @@
 							<widget size="153x32" type="*widget.entryContent">
 								<widget size="153x32" type="*widget.RichText">
 									<text color="placeholder" pos="8,6" size="137x20"></text>
-=======
-		<widget pos="4,4" size="206x119" type="*widget.Form">
-			<container size="206x119">
-				<container size="206x78">
-					<text alignment="trailing" bold pos="8,8" size="39x21">test1</text>
-					<widget pos="59,0" size="147x37" type="*widget.Entry">
-						<rectangle fillColor="rgba(102,102,102,255)" pos="0,2" size="147x33"/>
-						<rectangle fillColor="shadow" pos="0,35" size="147x2"/>
-						<widget pos="0,2" size="147x33" type="*widget.Scroll">
-							<widget size="147x33" type="*widget.entryContent">
-								<widget size="147x33" type="*widget.textProvider">
-									<text color="placeholder" pos="8,6" size="135x21"></text>
->>>>>>> 2d4915c7
 								</widget>
 								<widget size="153x32" type="*widget.RichText">
 									<text pos="8,6" size="137x20"></text>
@@ -34,10 +18,7 @@
 							</widget>
 						</widget>
 					</widget>
-<<<<<<< HEAD
-					<widget pos="0,40" size="54x36" type="*widget.Label">
-						<text alignment="trailing" bold pos="8,8" size="38x20">test2</text>
-					</widget>
+					<text alignment="trailing" bold pos="8,48" size="38x20">test2</text>
 					<widget pos="58,40" size="153x36" type="*widget.Entry">
 						<rectangle fillColor="rgba(102,102,102,255)" pos="0,2" size="153x32"/>
 						<rectangle fillColor="shadow" pos="0,34" size="153x2"/>
@@ -45,16 +26,6 @@
 							<widget size="153x32" type="*widget.entryContent">
 								<widget size="153x32" type="*widget.RichText">
 									<text color="placeholder" pos="8,6" size="137x20"></text>
-=======
-					<text alignment="trailing" bold pos="8,49" size="39x21">test2</text>
-					<widget pos="59,41" size="147x37" type="*widget.Entry">
-						<rectangle fillColor="rgba(102,102,102,255)" pos="0,2" size="147x33"/>
-						<rectangle fillColor="shadow" pos="0,35" size="147x2"/>
-						<widget pos="0,2" size="147x33" type="*widget.Scroll">
-							<widget size="147x33" type="*widget.entryContent">
-								<widget size="147x33" type="*widget.textProvider">
-									<text color="placeholder" pos="8,6" size="135x21"></text>
->>>>>>> 2d4915c7
 								</widget>
 								<widget size="153x32" type="*widget.RichText">
 									<text pos="8,6" size="137x20"></text>
