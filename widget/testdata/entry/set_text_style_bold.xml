--- conflicted
+++ resolved
@@ -5,11 +5,7 @@
 			<rectangle fillColor="shadow" pos="0,35" size="120x2"/>
 			<widget pos="0,2" size="120x33" type="*widget.entryContent">
 				<widget size="120x33" type="*widget.textProvider">
-<<<<<<< HEAD
-					<text bold pos="8,6" size="112x21">Styled Text</text>
-=======
 					<text bold pos="8,6" size="108x21">Styled Text</text>
->>>>>>> 622d3efe
 				</widget>
 			</widget>
 		</widget>
