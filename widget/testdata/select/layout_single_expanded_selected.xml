<canvas padded size="150x200">
	<content>
		<container pos="4,4" size="142x192">
			<widget pos="3,77" size="136x37" type="*widget.Select">
				<widget pos="4,4" size="128x29" type="*widget.Shadow">
					<radialGradient centerOffset="0.5,0.5" pos="-2,-2" size="2x2" startColor="shadow"/>
					<linearGradient endColor="shadow" pos="0,-2" size="128x2"/>
					<radialGradient centerOffset="-0.5,0.5" pos="128,-2" size="2x2" startColor="shadow"/>
					<linearGradient angle="270" pos="128,0" size="2x29" startColor="shadow"/>
					<radialGradient centerOffset="-0.5,-0.5" pos="128,29" size="2x2" startColor="shadow"/>
					<linearGradient pos="0,29" size="128x2" startColor="shadow"/>
					<radialGradient centerOffset="0.5,-0.5" pos="-2,29" size="2x2" startColor="shadow"/>
					<linearGradient angle="270" endColor="shadow" pos="-2,0" size="2x29"/>
				</widget>
<<<<<<< HEAD
				<rectangle fillColor="focus" pos="4,4" size="128x29"/>
				<rectangle fillColor="rgba(0,0,0,0)" size="136x37"/>
=======
				<rectangle fillColor="primary" pos="4,4" size="128x29"/>
>>>>>>> 7e01210e
				<widget pos="8,4" size="100x29" type="*widget.textProvider">
					<text bold pos="4,4" size="92x21">Test</text>
				</widget>
				<widget pos="108,8" size="20x20" type="*widget.Icon">
					<image fillMode="contain" rsc="menuDropDownIcon" size="iconInlineSize"/>
				</widget>
			</widget>
		</container>
	</content>
	<overlay>
		<widget size="150x200" type="*widget.OverlayContainer">
			<widget pos="11,114" size="128x37" type="*widget.Menu">
				<widget size="128x37" type="*widget.Shadow">
					<radialGradient centerOffset="0.5,0.5" pos="-4,-4" size="4x4" startColor="shadow"/>
					<linearGradient endColor="shadow" pos="0,-4" size="128x4"/>
					<radialGradient centerOffset="-0.5,0.5" pos="128,-4" size="4x4" startColor="shadow"/>
					<linearGradient angle="270" pos="128,0" size="4x37" startColor="shadow"/>
					<radialGradient centerOffset="-0.5,-0.5" pos="128,37" size="4x4" startColor="shadow"/>
					<linearGradient pos="0,37" size="128x4" startColor="shadow"/>
					<radialGradient centerOffset="0.5,-0.5" pos="-4,37" size="4x4" startColor="shadow"/>
					<linearGradient angle="270" endColor="shadow" pos="-4,0" size="4x37"/>
				</widget>
				<widget size="128x37" type="*widget.Scroll">
					<widget size="128x37" type="*widget.menuBox">
						<container pos="0,4" size="128x45">
							<widget size="128x29" type="*widget.menuItem">
								<text pos="8,4" size="30x21">Test</text>
							</widget>
						</container>
					</widget>
				</widget>
			</widget>
		</widget>
	</overlay>
</canvas><|MERGE_RESOLUTION|>--- conflicted
+++ resolved
@@ -12,12 +12,8 @@
 					<radialGradient centerOffset="0.5,-0.5" pos="-2,29" size="2x2" startColor="shadow"/>
 					<linearGradient angle="270" endColor="shadow" pos="-2,0" size="2x29"/>
 				</widget>
-<<<<<<< HEAD
-				<rectangle fillColor="focus" pos="4,4" size="128x29"/>
+				<rectangle fillColor="primary" pos="4,4" size="128x29"/>
 				<rectangle fillColor="rgba(0,0,0,0)" size="136x37"/>
-=======
-				<rectangle fillColor="primary" pos="4,4" size="128x29"/>
->>>>>>> 7e01210e
 				<widget pos="8,4" size="100x29" type="*widget.textProvider">
 					<text bold pos="4,4" size="92x21">Test</text>
 				</widget>
