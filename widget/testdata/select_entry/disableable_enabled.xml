<canvas padded size="150x200">
	<content>
		<widget pos="10,10" size="130x37" type="*widget.SelectEntry">
			<rectangle fillColor="rgba(102,102,102,255)" pos="0,2" size="130x33"/>
			<rectangle fillColor="shadow" pos="0,35" size="130x2"/>
			<widget pos="0,2" size="102x33" type="*widget.Scroll">
<<<<<<< HEAD
				<widget backgroundColor="rgba(102,102,102,255)" size="102x33" type="*widget.entryContent">
=======
				<widget size="102x33" type="*widget.entryContent">
>>>>>>> 11b79685
					<widget size="102x33" type="*widget.textProvider">
						<text color="placeholder" pos="8,6" size="94x21"></text>
					</widget>
					<widget size="102x33" type="*widget.textProvider">
						<text pos="8,6" size="94x21"></text>
					</widget>
				</widget>
			</widget>
			<widget pos="102,8" size="20x20" type="*widget.Button">
				<rectangle fillColor="button" pos="2,2" size="16x16"/>
				<rectangle size="0x0"/>
				<image fillMode="contain" rsc="menuDropDownIcon" size="iconInlineSize"/>
			</widget>
		</widget>
	</content>
</canvas><|MERGE_RESOLUTION|>--- conflicted
+++ resolved
@@ -4,11 +4,7 @@
 			<rectangle fillColor="rgba(102,102,102,255)" pos="0,2" size="130x33"/>
 			<rectangle fillColor="shadow" pos="0,35" size="130x2"/>
 			<widget pos="0,2" size="102x33" type="*widget.Scroll">
-<<<<<<< HEAD
-				<widget backgroundColor="rgba(102,102,102,255)" size="102x33" type="*widget.entryContent">
-=======
 				<widget size="102x33" type="*widget.entryContent">
->>>>>>> 11b79685
 					<widget size="102x33" type="*widget.textProvider">
 						<text color="placeholder" pos="8,6" size="94x21"></text>
 					</widget>
