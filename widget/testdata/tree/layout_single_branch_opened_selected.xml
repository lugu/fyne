<canvas padded size="200x300">
	<content>
		<widget pos="4,4" size="192x292" type="*widget.Tree">
			<widget size="192x292" type="*widget.Scroll">
				<widget size="192x292" type="*widget.treeContent">
					<widget size="192x45" type="*widget.branch">
						<widget pos="28,4" size="160x37" type="*widget.Label">
							<text pos="4,8" size="152x21">A</text>
						</widget>
						<widget pos="4,4" size="20x37" type="*widget.branchIcon">
							<image fillMode="contain" rsc="moveDownIcon" size="20x37"/>
						</widget>
						<rectangle fillColor="primary" size="4x45"/>
					</widget>
					<widget pos="4,45" size="184x1" type="*widget.Separator">
						<rectangle fillColor="disabled" size="184x1"/>
					</widget>
					<widget pos="0,46" size="192x45" type="*widget.leaf">
						<widget pos="52,4" size="136x37" type="*widget.Label">
							<text pos="4,8" size="128x21">11111</text>
						</widget>
<<<<<<< HEAD
=======
						<rectangle fillColor="background" size="4x45"/>
>>>>>>> 73e3659e
					</widget>
				</widget>
			</widget>
		</widget>
	</content>
</canvas><|MERGE_RESOLUTION|>--- conflicted
+++ resolved
@@ -19,10 +19,7 @@
 						<widget pos="52,4" size="136x37" type="*widget.Label">
 							<text pos="4,8" size="128x21">11111</text>
 						</widget>
-<<<<<<< HEAD
-=======
 						<rectangle fillColor="background" size="4x45"/>
->>>>>>> 73e3659e
 					</widget>
 				</widget>
 			</widget>
