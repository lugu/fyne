--- conflicted
+++ resolved
@@ -2,199 +2,106 @@
 	<content>
 		<widget pos="4,4" size="192x392" type="*widget.List">
 			<widget size="192x392" type="*widget.Scroll">
-<<<<<<< HEAD
-				<container pos="0,-300" size="192x37999">
-					<widget pos="0,266" size="192x37" type="*widget.listItem">
-						<container pos="8,4" size="180x29">
-							<widget size="20x29" type="*widget.Icon">
-								<image fillMode="contain" rsc="documentIcon" size="20x29"/>
-=======
 				<container pos="0,-280" size="192x45999">
 					<widget pos="0,230" size="192x45" type="*widget.listItem">
 						<rectangle fillColor="background" size="4x45"/>
 						<container pos="8,4" size="180x37">
 							<widget size="20x37" type="*widget.Icon">
 								<image fillMode="contain" rsc="documentIcon" size="20x37"/>
->>>>>>> 73e3659e
 							</widget>
 							<widget pos="24,0" size="88x37" type="*widget.Label">
 								<text pos="4,8" size="80x21">Test Item 5</text>
 							</widget>
 						</container>
 					</widget>
-<<<<<<< HEAD
-					<widget pos="0,304" size="192x37" type="*widget.listItem">
-						<container pos="8,4" size="180x29">
-							<widget size="20x29" type="*widget.Icon">
-								<image fillMode="contain" rsc="documentIcon" size="20x29"/>
-=======
 					<widget pos="0,276" size="192x45" type="*widget.listItem">
 						<rectangle fillColor="background" size="4x45"/>
 						<container pos="8,4" size="180x37">
 							<widget size="20x37" type="*widget.Icon">
 								<image fillMode="contain" rsc="documentIcon" size="20x37"/>
->>>>>>> 73e3659e
 							</widget>
 							<widget pos="24,0" size="88x37" type="*widget.Label">
 								<text pos="4,8" size="80x21">Test Item 6</text>
 							</widget>
 						</container>
 					</widget>
-<<<<<<< HEAD
-					<widget pos="0,342" size="192x37" type="*widget.listItem">
-						<container pos="8,4" size="180x29">
-							<widget size="20x29" type="*widget.Icon">
-								<image fillMode="contain" rsc="documentIcon" size="20x29"/>
-=======
 					<widget pos="0,322" size="192x45" type="*widget.listItem">
 						<rectangle fillColor="background" size="4x45"/>
 						<container pos="8,4" size="180x37">
 							<widget size="20x37" type="*widget.Icon">
 								<image fillMode="contain" rsc="documentIcon" size="20x37"/>
->>>>>>> 73e3659e
 							</widget>
 							<widget pos="24,0" size="88x37" type="*widget.Label">
 								<text pos="4,8" size="80x21">Test Item 7</text>
 							</widget>
 						</container>
 					</widget>
-<<<<<<< HEAD
-					<widget pos="0,380" size="192x37" type="*widget.listItem">
-						<container pos="8,4" size="180x29">
-							<widget size="20x29" type="*widget.Icon">
-								<image fillMode="contain" rsc="documentIcon" size="20x29"/>
-=======
 					<widget pos="0,368" size="192x45" type="*widget.listItem">
 						<rectangle fillColor="background" size="4x45"/>
 						<container pos="8,4" size="180x37">
 							<widget size="20x37" type="*widget.Icon">
 								<image fillMode="contain" rsc="documentIcon" size="20x37"/>
->>>>>>> 73e3659e
 							</widget>
 							<widget pos="24,0" size="88x37" type="*widget.Label">
 								<text pos="4,8" size="80x21">Test Item 8</text>
 							</widget>
 						</container>
 					</widget>
-<<<<<<< HEAD
-					<widget pos="0,418" size="192x37" type="*widget.listItem">
-						<container pos="8,4" size="180x29">
-							<widget size="20x29" type="*widget.Icon">
-								<image fillMode="contain" rsc="documentIcon" size="20x29"/>
-=======
 					<widget pos="0,414" size="192x45" type="*widget.listItem">
 						<rectangle fillColor="background" size="4x45"/>
 						<container pos="8,4" size="180x37">
 							<widget size="20x37" type="*widget.Icon">
 								<image fillMode="contain" rsc="documentIcon" size="20x37"/>
->>>>>>> 73e3659e
 							</widget>
 							<widget pos="24,0" size="88x37" type="*widget.Label">
 								<text pos="4,8" size="80x21">Test Item 9</text>
 							</widget>
 						</container>
 					</widget>
-<<<<<<< HEAD
-					<widget pos="0,456" size="192x37" type="*widget.listItem">
-						<container pos="8,4" size="180x29">
-							<widget size="20x29" type="*widget.Icon">
-								<image fillMode="contain" rsc="documentIcon" size="20x29"/>
-=======
 					<widget pos="0,460" size="192x45" type="*widget.listItem">
 						<rectangle fillColor="background" size="4x45"/>
 						<container pos="8,4" size="180x37">
 							<widget size="20x37" type="*widget.Icon">
 								<image fillMode="contain" rsc="documentIcon" size="20x37"/>
->>>>>>> 73e3659e
 							</widget>
 							<widget pos="24,0" size="88x37" type="*widget.Label">
 								<text pos="4,8" size="80x21">Test Item 10</text>
 							</widget>
 						</container>
 					</widget>
-<<<<<<< HEAD
-					<widget pos="0,494" size="192x37" type="*widget.listItem">
-						<container pos="8,4" size="180x29">
-							<widget size="20x29" type="*widget.Icon">
-								<image fillMode="contain" rsc="documentIcon" size="20x29"/>
-=======
 					<widget pos="0,506" size="192x45" type="*widget.listItem">
 						<rectangle fillColor="background" size="4x45"/>
 						<container pos="8,4" size="180x37">
 							<widget size="20x37" type="*widget.Icon">
 								<image fillMode="contain" rsc="documentIcon" size="20x37"/>
->>>>>>> 73e3659e
 							</widget>
 							<widget pos="24,0" size="88x37" type="*widget.Label">
 								<text pos="4,8" size="80x21">Test Item 11</text>
 							</widget>
 						</container>
 					</widget>
-<<<<<<< HEAD
-					<widget pos="0,532" size="192x37" type="*widget.listItem">
-						<container pos="8,4" size="180x29">
-							<widget size="20x29" type="*widget.Icon">
-								<image fillMode="contain" rsc="documentIcon" size="20x29"/>
-=======
 					<widget pos="0,552" size="192x45" type="*widget.listItem">
 						<rectangle fillColor="background" size="4x45"/>
 						<container pos="8,4" size="180x37">
 							<widget size="20x37" type="*widget.Icon">
 								<image fillMode="contain" rsc="documentIcon" size="20x37"/>
->>>>>>> 73e3659e
 							</widget>
 							<widget pos="24,0" size="88x37" type="*widget.Label">
 								<text pos="4,8" size="80x21">Test Item 12</text>
 							</widget>
 						</container>
 					</widget>
-<<<<<<< HEAD
-					<widget pos="0,570" size="192x37" type="*widget.listItem">
-						<container pos="8,4" size="180x29">
-							<widget size="20x29" type="*widget.Icon">
-								<image fillMode="contain" rsc="documentIcon" size="20x29"/>
-=======
 					<widget pos="0,598" size="192x45" type="*widget.listItem">
 						<rectangle fillColor="background" size="4x45"/>
 						<container pos="8,4" size="180x37">
 							<widget size="20x37" type="*widget.Icon">
 								<image fillMode="contain" rsc="documentIcon" size="20x37"/>
->>>>>>> 73e3659e
 							</widget>
 							<widget pos="24,0" size="88x37" type="*widget.Label">
 								<text pos="4,8" size="80x21">Test Item 13</text>
 							</widget>
 						</container>
 					</widget>
-<<<<<<< HEAD
-					<widget pos="0,608" size="192x37" type="*widget.listItem">
-						<container pos="8,4" size="180x29">
-							<widget size="20x29" type="*widget.Icon">
-								<image fillMode="contain" rsc="documentIcon" size="20x29"/>
-							</widget>
-							<widget pos="24,0" size="88x29" type="*widget.Label">
-								<text pos="4,4" size="80x21">Test Item 16</text>
-							</widget>
-						</container>
-					</widget>
-					<widget pos="0,646" size="192x37" type="*widget.listItem">
-						<container pos="8,4" size="180x29">
-							<widget size="20x29" type="*widget.Icon">
-								<image fillMode="contain" rsc="documentIcon" size="20x29"/>
-							</widget>
-							<widget pos="24,0" size="88x29" type="*widget.Label">
-								<text pos="4,4" size="80x21">Test Item 17</text>
-							</widget>
-						</container>
-					</widget>
-					<widget pos="0,684" size="192x37" type="*widget.listItem">
-						<container pos="8,4" size="180x29">
-							<widget size="20x29" type="*widget.Icon">
-								<image fillMode="contain" rsc="documentIcon" size="20x29"/>
-							</widget>
-							<widget pos="24,0" size="88x29" type="*widget.Label">
-								<text pos="4,4" size="80x21">Test Item 18</text>
-=======
 					<widget pos="0,644" size="192x45" type="*widget.listItem">
 						<rectangle fillColor="background" size="4x45"/>
 						<container pos="8,4" size="180x37">
@@ -203,7 +110,6 @@
 							</widget>
 							<widget pos="24,0" size="88x37" type="*widget.Label">
 								<text pos="4,8" size="80x21">Test Item 14</text>
->>>>>>> 73e3659e
 							</widget>
 						</container>
 					</widget>
@@ -239,8 +145,7 @@
 					</widget>
 				</container>
 				<widget pos="186,0" size="6x392" type="*widget.scrollBarArea">
-					<widget pos="3,2" size="3x16" type="*widget.scrollBar">
-						<rectangle fillColor="scrollbar" size="3x16"/>
+					<widget backgroundColor="scrollbar" pos="3,2" size="3x16" type="*widget.scrollBar">
 					</widget>
 				</widget>
 				<widget size="192x0" type="*widget.Shadow">
