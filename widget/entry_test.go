package widget_test

import (
	"fmt"
	"image/color"
	"testing"

	"fyne.io/fyne"
	"fyne.io/fyne/canvas"
	"fyne.io/fyne/driver/desktop"
	"fyne.io/fyne/test"
	"fyne.io/fyne/theme"
	"fyne.io/fyne/widget"

	"github.com/stretchr/testify/assert"
)

func TestEntry_Cursor(t *testing.T) {
	entry := widget.NewEntry()
	assert.Equal(t, desktop.TextCursor, entry.Cursor())
}

func TestEntry_CursorColumn(t *testing.T) {
	entry := widget.NewEntry()
	entry.SetText("")
	assert.Equal(t, 0, entry.CursorColumn)

	// only 0 columns, do nothing
	right := &fyne.KeyEvent{Name: fyne.KeyRight}
	entry.TypedKey(right)
	assert.Equal(t, 0, entry.CursorColumn)

	// 1, this should increment
	entry.SetText("a")
	entry.TypedKey(right)
	assert.Equal(t, 1, entry.CursorColumn)

	left := &fyne.KeyEvent{Name: fyne.KeyLeft}
	entry.TypedKey(left)
	assert.Equal(t, 0, entry.CursorColumn)

	// don't go beyond left
	entry.TypedKey(left)
	assert.Equal(t, 0, entry.CursorColumn)
}

func TestEntry_CursorColumn_Jump(t *testing.T) {
	entry := widget.NewMultiLineEntry()
	entry.SetText("a\nbc")

	// go to end of text
	right := &fyne.KeyEvent{Name: fyne.KeyRight}
	entry.TypedKey(right)
	entry.TypedKey(right)
	entry.TypedKey(right)
	entry.TypedKey(right)
	assert.Equal(t, 1, entry.CursorRow)
	assert.Equal(t, 2, entry.CursorColumn)

	// go up, to a shorter line
	up := &fyne.KeyEvent{Name: fyne.KeyUp}
	entry.TypedKey(up)
	assert.Equal(t, 0, entry.CursorRow)
	assert.Equal(t, 1, entry.CursorColumn)
}

func TestEntry_CursorColumn_Wrap(t *testing.T) {
	entry := widget.NewMultiLineEntry()
	entry.SetText("a\nb")
	assert.Equal(t, 0, entry.CursorRow)
	assert.Equal(t, 0, entry.CursorColumn)

	// go to end of line
	right := &fyne.KeyEvent{Name: fyne.KeyRight}
	entry.TypedKey(right)
	assert.Equal(t, 0, entry.CursorRow)
	assert.Equal(t, 1, entry.CursorColumn)

	// wrap to new line
	entry.TypedKey(right)
	assert.Equal(t, 1, entry.CursorRow)
	assert.Equal(t, 0, entry.CursorColumn)

	// and back
	left := &fyne.KeyEvent{Name: fyne.KeyLeft}
	entry.TypedKey(left)
	assert.Equal(t, 0, entry.CursorRow)
	assert.Equal(t, 1, entry.CursorColumn)
}

func TestEntry_CursorPasswordRevealer(t *testing.T) {
	pr := widget.NewPasswordEntry().ActionItem.(desktop.Cursorable)
	assert.Equal(t, desktop.DefaultCursor, pr.Cursor())
}

func TestEntry_CursorRow(t *testing.T) {
	entry := widget.NewMultiLineEntry()
	entry.SetText("test")
	assert.Equal(t, 0, entry.CursorRow)

	// only 1 line, do nothing
	down := &fyne.KeyEvent{Name: fyne.KeyDown}
	entry.TypedKey(down)
	assert.Equal(t, 0, entry.CursorRow)

	// 2 lines, this should increment
	entry.SetText("test\nrows")
	entry.TypedKey(down)
	assert.Equal(t, 1, entry.CursorRow)

	up := &fyne.KeyEvent{Name: fyne.KeyUp}
	entry.TypedKey(up)
	assert.Equal(t, 0, entry.CursorRow)

	// don't go beyond top
	entry.TypedKey(up)
	assert.Equal(t, 0, entry.CursorRow)
}

func TestEntry_Disableable(t *testing.T) {
	entry, window := setupImageTest(t, false)
	defer teardownImageTest(window)
	c := window.Canvas()

	assert.False(t, entry.Disabled())

	entry.Disable()
	assert.True(t, entry.Disabled())
	test.AssertRendersToMarkup(t, `
		<canvas padded size="150x200">
			<content>
				<widget pos="10,10" size="120x37" type="*widget.Entry">
					<rectangle fillColor="disabled" pos="0,33" size="120x4"/>
					<widget pos="4,4" size="112x29" type="*widget.textProvider">
						<text color="disabled" pos="4,4" size="104x21"></text>
					</widget>
					<widget pos="4,4" size="112x29" type="*widget.textProvider">
						<text color="disabled" pos="4,4" size="104x21"></text>
					</widget>
				</widget>
			</content>
		</canvas>
	`, c)

	entry.Enable()
	assert.False(t, entry.Disabled())
	test.AssertRendersToMarkup(t, `
		<canvas padded size="150x200">
			<content>
				<widget pos="10,10" size="120x37" type="*widget.Entry">
					<rectangle fillColor="shadow" pos="0,33" size="120x4"/>
					<widget pos="4,4" size="112x29" type="*widget.textProvider">
						<text color="placeholder" pos="4,4" size="104x21"></text>
					</widget>
					<widget pos="4,4" size="112x29" type="*widget.textProvider">
						<text pos="4,4" size="104x21"></text>
					</widget>
				</widget>
			</content>
		</canvas>
	`, c)

	entry.SetPlaceHolder("Type!")
	assert.False(t, entry.Disabled())
	test.AssertRendersToMarkup(t, `
		<canvas padded size="150x200">
			<content>
				<widget pos="10,10" size="120x37" type="*widget.Entry">
					<rectangle fillColor="shadow" pos="0,33" size="120x4"/>
					<widget pos="4,4" size="112x29" type="*widget.textProvider">
						<text color="placeholder" pos="4,4" size="104x21">Type!</text>
					</widget>
					<widget pos="4,4" size="112x29" type="*widget.textProvider">
						<text pos="4,4" size="104x21"></text>
					</widget>
				</widget>
			</content>
		</canvas>
	`, c)

	entry.Disable()
	assert.True(t, entry.Disabled())
	test.AssertRendersToMarkup(t, `
		<canvas padded size="150x200">
			<content>
				<widget pos="10,10" size="120x37" type="*widget.Entry">
					<rectangle fillColor="disabled" pos="0,33" size="120x4"/>
					<widget pos="4,4" size="112x29" type="*widget.textProvider">
						<text color="disabled" pos="4,4" size="104x21">Type!</text>
					</widget>
					<widget pos="4,4" size="112x29" type="*widget.textProvider">
						<text color="disabled" pos="4,4" size="104x21"></text>
					</widget>
				</widget>
			</content>
		</canvas>
	`, c)

	entry.Enable()
	assert.False(t, entry.Disabled())
	test.AssertRendersToMarkup(t, `
		<canvas padded size="150x200">
			<content>
				<widget pos="10,10" size="120x37" type="*widget.Entry">
					<rectangle fillColor="shadow" pos="0,33" size="120x4"/>
					<widget pos="4,4" size="112x29" type="*widget.textProvider">
						<text color="placeholder" pos="4,4" size="104x21">Type!</text>
					</widget>
					<widget pos="4,4" size="112x29" type="*widget.textProvider">
						<text pos="4,4" size="104x21"></text>
					</widget>
				</widget>
			</content>
		</canvas>
	`, c)

	entry.SetText("Hello")
	assert.False(t, entry.Disabled())
	test.AssertRendersToMarkup(t, `
		<canvas padded size="150x200">
			<content>
				<widget pos="10,10" size="120x37" type="*widget.Entry">
					<rectangle fillColor="shadow" pos="0,33" size="120x4"/>
					<widget pos="4,4" size="112x29" type="*widget.textProvider">
						<text pos="4,4" size="104x21">Hello</text>
					</widget>
				</widget>
			</content>
		</canvas>
	`, c)

	entry.Disable()
	assert.True(t, entry.Disabled())
	test.AssertRendersToMarkup(t, `
		<canvas padded size="150x200">
			<content>
				<widget pos="10,10" size="120x37" type="*widget.Entry">
					<rectangle fillColor="disabled" pos="0,33" size="120x4"/>
					<widget pos="4,4" size="112x29" type="*widget.textProvider">
						<text color="disabled" pos="4,4" size="104x21">Hello</text>
					</widget>
				</widget>
			</content>
		</canvas>
	`, c)

	entry.Enable()
	assert.False(t, entry.Disabled())
	test.AssertRendersToMarkup(t, `
		<canvas padded size="150x200">
			<content>
				<widget pos="10,10" size="120x37" type="*widget.Entry">
					<rectangle fillColor="shadow" pos="0,33" size="120x4"/>
					<widget pos="4,4" size="112x29" type="*widget.textProvider">
						<text pos="4,4" size="104x21">Hello</text>
					</widget>
				</widget>
			</content>
		</canvas>
	`, c)
}

func TestEntry_DoubleTapped(t *testing.T) {
	entry := widget.NewEntry()
	entry.SetText("The quick brown fox\njumped    over the lazy dog\n")

	// select the word 'quick'
	ev := getClickPosition("The qui", 0)
	entry.Tapped(ev)
	entry.DoubleTapped(ev)
	assert.Equal(t, "quick", entry.SelectedText())

	// select the whitespace after 'quick'
	ev = getClickPosition("The quick", 0)
	// add half a ' ' character
	ev.Position.X += fyne.MeasureText(" ", theme.TextSize(), fyne.TextStyle{}).Width / 2
	entry.Tapped(ev)
	entry.DoubleTapped(ev)
	assert.Equal(t, " ", entry.SelectedText())

	// select all whitespace after 'jumped'
	ev = getClickPosition("jumped  ", 1)
	entry.Tapped(ev)
	entry.DoubleTapped(ev)
	assert.Equal(t, "    ", entry.SelectedText())
}

func TestEntry_DoubleTapped_AfterCol(t *testing.T) {
	entry := widget.NewEntry()
	entry.SetText("A\nB\n")
	window := test.NewWindow(entry)
	defer window.Close()
	window.SetPadded(false)
	window.Resize(entry.MinSize())
	entry.Resize(entry.MinSize())
	c := window.Canvas()

	test.Tap(entry)
	assert.Equal(t, entry, c.Focused())

	testCharSize := theme.TextSize()
	pos := fyne.NewPos(testCharSize, testCharSize*4) // tap below rows
	ev := &fyne.PointEvent{Position: pos}
	entry.Tapped(ev)
	entry.DoubleTapped(ev)

	assert.Equal(t, "", entry.SelectedText())
}

func TestEntry_DragSelect(t *testing.T) {
	entry := widget.NewEntry()
	entry.SetText("The quick brown fox jumped\nover the lazy dog\nThe quick\nbrown fox\njumped over the lazy dog\n")

	// get position after the letter 'e' on the second row
	ev1 := getClickPosition("ove", 1)
	// get position after the letter 'z' on the second row
	ev2 := getClickPosition("over the laz", 1)
	// add a couple of pixels, this is currently a workaround for weird mouse to column logic on text with kerning
	ev2.Position.X += 2

	// mouse down and drag from 'r' to 'z'
	me := &desktop.MouseEvent{PointEvent: *ev1, Button: desktop.MouseButtonPrimary}
	entry.MouseDown(me)
	for ; ev1.Position.X < ev2.Position.X; ev1.Position.X++ {
		de := &fyne.DragEvent{PointEvent: *ev1, DraggedX: 1, DraggedY: 0}
		entry.Dragged(de)
	}
	me = &desktop.MouseEvent{PointEvent: *ev1, Button: desktop.MouseButtonPrimary}
	entry.MouseUp(me)

	assert.Equal(t, "r the laz", entry.SelectedText())
}

func TestEntry_EmptySelection(t *testing.T) {
	entry := widget.NewEntry()
	entry.SetText("text")

	// trying to select at the edge
	typeKeys(entry, keyShiftLeftDown, fyne.KeyLeft, keyShiftLeftUp)
	assert.Equal(t, "", entry.SelectedText())

	typeKeys(entry, fyne.KeyRight)
	assert.Equal(t, 1, entry.CursorColumn)

	// stop selecting at the edge when nothing is selected
	typeKeys(entry, fyne.KeyLeft, keyShiftLeftDown, fyne.KeyRight, fyne.KeyLeft, keyShiftLeftUp)
	assert.Equal(t, "", entry.SelectedText())
	assert.Equal(t, 0, entry.CursorColumn)

	// check that the selection has been removed
	typeKeys(entry, fyne.KeyRight, keyShiftLeftDown, fyne.KeyRight, fyne.KeyLeft, keyShiftLeftUp)
	assert.Equal(t, "", entry.SelectedText())
	assert.Equal(t, 1, entry.CursorColumn)
}

func TestEntry_Focus(t *testing.T) {
	entry, window := setupImageTest(t, false)
	defer teardownImageTest(window)
	c := window.Canvas()

	entry.FocusGained()
	test.AssertRendersToMarkup(t, `
		<canvas padded size="150x200">
			<content>
				<widget pos="10,10" size="120x37" type="*widget.Entry">
					<rectangle fillColor="focus" pos="0,33" size="120x4"/>
					<widget pos="4,4" size="112x29" type="*widget.textProvider">
						<text color="placeholder" pos="4,4" size="104x21"></text>
					</widget>
					<widget pos="4,4" size="112x29" type="*widget.textProvider">
						<text pos="4,4" size="104x21"></text>
					</widget>
					<rectangle fillColor="focus" pos="7,8" size="2x21"/>
				</widget>
			</content>
		</canvas>
	`, c)

	entry.FocusLost()
	test.AssertRendersToMarkup(t, `
		<canvas padded size="150x200">
			<content>
				<widget pos="10,10" size="120x37" type="*widget.Entry">
					<rectangle fillColor="shadow" pos="0,33" size="120x4"/>
					<widget pos="4,4" size="112x29" type="*widget.textProvider">
						<text color="placeholder" pos="4,4" size="104x21"></text>
					</widget>
					<widget pos="4,4" size="112x29" type="*widget.textProvider">
						<text pos="4,4" size="104x21"></text>
					</widget>
				</widget>
			</content>
		</canvas>
	`, c)

	window.Canvas().Focus(entry)
	test.AssertRendersToMarkup(t, `
		<canvas padded size="150x200">
			<content>
				<widget pos="10,10" size="120x37" type="*widget.Entry">
					<rectangle fillColor="focus" pos="0,33" size="120x4"/>
					<widget pos="4,4" size="112x29" type="*widget.textProvider">
						<text color="placeholder" pos="4,4" size="104x21"></text>
					</widget>
					<widget pos="4,4" size="112x29" type="*widget.textProvider">
						<text pos="4,4" size="104x21"></text>
					</widget>
					<rectangle fillColor="focus" pos="7,8" size="2x21"/>
				</widget>
			</content>
		</canvas>
	`, c)
}

func TestEntry_FocusWithPopUp(t *testing.T) {
	entry, window := setupImageTest(t, false)
	defer teardownImageTest(window)
	c := window.Canvas()

	test.TapSecondaryAt(entry, fyne.NewPos(1, 1))
	fmt.Println(theme.FocusColor())
	test.AssertRendersToMarkup(t, `
		<canvas padded size="150x200">
			<content>
				<widget pos="10,10" size="120x37" type="*widget.Entry">
					<rectangle fillColor="focus" pos="0,33" size="120x4"/>
					<widget pos="4,4" size="112x29" type="*widget.textProvider">
						<text color="placeholder" pos="4,4" size="104x21"></text>
					</widget>
					<widget pos="4,4" size="112x29" type="*widget.textProvider">
						<text pos="4,4" size="104x21"></text>
					</widget>
					<rectangle fillColor="focus" pos="7,8" size="2x21"/>
				</widget>
			</content>
			<overlay>
				<widget size="150x200" type="*widget.OverlayContainer">
					<widget pos="11,11" size="79x136" type="*widget.Menu">
						<widget size="79x136" type="*widget.Shadow">
							<radialGradient centerOffset="0.5,0.5" pos="-4,-4" size="4x4" startColor="shadow"/>
							<linearGradient endColor="shadow" pos="0,-4" size="79x4"/>
							<radialGradient centerOffset="-0.5,0.5" pos="79,-4" size="4x4" startColor="shadow"/>
							<linearGradient angle="270" pos="79,0" size="4x136" startColor="shadow"/>
							<radialGradient centerOffset="-0.5,-0.5" pos="79,136" size="4x4" startColor="shadow"/>
							<linearGradient pos="0,136" size="79x4" startColor="shadow"/>
							<radialGradient centerOffset="0.5,-0.5" pos="-4,136" size="4x4" startColor="shadow"/>
							<linearGradient angle="270" endColor="shadow" pos="-4,0" size="4x136"/>
						</widget>
						<widget size="79x136" type="*widget.ScrollContainer">
							<widget size="79x136" type="*widget.menuBox">
								<container pos="0,4" size="79x144">
									<widget size="79x29" type="*widget.menuItem">
										<text pos="8,4" size="25x21">Cut</text>
									</widget>
									<widget pos="0,33" size="79x29" type="*widget.menuItem">
										<text pos="8,4" size="36x21">Copy</text>
									</widget>
									<widget pos="0,66" size="79x29" type="*widget.menuItem">
										<text pos="8,4" size="39x21">Paste</text>
									</widget>
									<widget pos="0,99" size="79x29" type="*widget.menuItem">
										<text pos="8,4" size="63x21">Select all</text>
									</widget>
								</container>
							</widget>
						</widget>
					</widget>
				</widget>
			</overlay>
		</canvas>
	`, c)

	test.TapCanvas(c, fyne.NewPos(20, 20))
	test.AssertRendersToMarkup(t, `
		<canvas padded size="150x200">
			<content>
				<widget pos="10,10" size="120x37" type="*widget.Entry">
					<rectangle fillColor="focus" pos="0,33" size="120x4"/>
					<widget pos="4,4" size="112x29" type="*widget.textProvider">
						<text color="placeholder" pos="4,4" size="104x21"></text>
					</widget>
					<widget pos="4,4" size="112x29" type="*widget.textProvider">
						<text pos="4,4" size="104x21"></text>
					</widget>
					<rectangle fillColor="focus" pos="7,8" size="2x21"/>
				</widget>
			</content>
		</canvas>
	`, c)

	test.TapSecondaryAt(entry, fyne.NewPos(1, 1))
	test.AssertRendersToMarkup(t, `
		<canvas padded size="150x200">
			<content>
				<widget pos="10,10" size="120x37" type="*widget.Entry">
					<rectangle fillColor="focus" pos="0,33" size="120x4"/>
					<widget pos="4,4" size="112x29" type="*widget.textProvider">
						<text color="placeholder" pos="4,4" size="104x21"></text>
					</widget>
					<widget pos="4,4" size="112x29" type="*widget.textProvider">
						<text pos="4,4" size="104x21"></text>
					</widget>
					<rectangle fillColor="focus" pos="7,8" size="2x21"/>
				</widget>
			</content>
			<overlay>
				<widget size="150x200" type="*widget.OverlayContainer">
					<widget pos="11,11" size="79x136" type="*widget.Menu">
						<widget size="79x136" type="*widget.Shadow">
							<radialGradient centerOffset="0.5,0.5" pos="-4,-4" size="4x4" startColor="shadow"/>
							<linearGradient endColor="shadow" pos="0,-4" size="79x4"/>
							<radialGradient centerOffset="-0.5,0.5" pos="79,-4" size="4x4" startColor="shadow"/>
							<linearGradient angle="270" pos="79,0" size="4x136" startColor="shadow"/>
							<radialGradient centerOffset="-0.5,-0.5" pos="79,136" size="4x4" startColor="shadow"/>
							<linearGradient pos="0,136" size="79x4" startColor="shadow"/>
							<radialGradient centerOffset="0.5,-0.5" pos="-4,136" size="4x4" startColor="shadow"/>
							<linearGradient angle="270" endColor="shadow" pos="-4,0" size="4x136"/>
						</widget>
						<widget size="79x136" type="*widget.ScrollContainer">
							<widget size="79x136" type="*widget.menuBox">
								<container pos="0,4" size="79x144">
									<widget size="79x29" type="*widget.menuItem">
										<text pos="8,4" size="25x21">Cut</text>
									</widget>
									<widget pos="0,33" size="79x29" type="*widget.menuItem">
										<text pos="8,4" size="36x21">Copy</text>
									</widget>
									<widget pos="0,66" size="79x29" type="*widget.menuItem">
										<text pos="8,4" size="39x21">Paste</text>
									</widget>
									<widget pos="0,99" size="79x29" type="*widget.menuItem">
										<text pos="8,4" size="63x21">Select all</text>
									</widget>
								</container>
							</widget>
						</widget>
					</widget>
				</widget>
			</overlay>
		</canvas>
	`, c)

	test.TapCanvas(c, fyne.NewPos(5, 5))
	test.AssertRendersToMarkup(t, `
		<canvas padded size="150x200">
			<content>
				<widget pos="10,10" size="120x37" type="*widget.Entry">
					<rectangle fillColor="focus" pos="0,33" size="120x4"/>
					<widget pos="4,4" size="112x29" type="*widget.textProvider">
						<text color="placeholder" pos="4,4" size="104x21"></text>
					</widget>
					<widget pos="4,4" size="112x29" type="*widget.textProvider">
						<text pos="4,4" size="104x21"></text>
					</widget>
					<rectangle fillColor="focus" pos="7,8" size="2x21"/>
				</widget>
			</content>
		</canvas>
	`, c)
}

func TestEntry_HidePopUpOnEntry(t *testing.T) {
	entry := widget.NewEntry()
	tapPos := fyne.NewPos(1, 1)
	c := fyne.CurrentApp().Driver().CanvasForObject(entry)

	assert.Nil(t, c.Overlays().Top())

	test.TapSecondaryAt(entry, tapPos)
	assert.NotNil(t, c.Overlays().Top())

	test.Type(entry, "KJGFD")
	assert.Nil(t, c.Overlays().Top())
	assert.Equal(t, "KJGFD", entry.Text)
}

func TestEntry_MinSize(t *testing.T) {
	entry := widget.NewEntry()
	min := entry.MinSize()
	entry.SetPlaceHolder("")
	assert.Equal(t, min, entry.MinSize())
	entry.SetText("")
	assert.Equal(t, min, entry.MinSize())
	entry.SetPlaceHolder("Hi")
	assert.True(t, entry.MinSize().Width > min.Width)
	assert.Equal(t, entry.MinSize().Height, min.Height)

	assert.True(t, min.Width > theme.Padding()*2)
	assert.True(t, min.Height > theme.Padding()*2)

	min = entry.MinSize()
	entry.ActionItem = canvas.NewCircle(color.Black)
	assert.Equal(t, min.Add(fyne.NewSize(theme.IconInlineSize()+theme.Padding(), 0)), entry.MinSize())
}

func TestEntry_MouseDownOnSelect(t *testing.T) {
	entry := widget.NewEntry()
	entry.SetText("Ahnj\nBuki\n")
	entry.TypedShortcut(&fyne.ShortcutSelectAll{})

	testCharSize := theme.TextSize()
	pos := fyne.NewPos(testCharSize, testCharSize*4) // tap below rows
	ev := &fyne.PointEvent{Position: pos}

	me := &desktop.MouseEvent{PointEvent: *ev, Button: desktop.MouseButtonSecondary}
	entry.MouseDown(me)
	entry.MouseUp(me)

	assert.Equal(t, entry.SelectedText(), "Ahnj\nBuki\n")

	me = &desktop.MouseEvent{PointEvent: *ev, Button: desktop.MouseButtonPrimary}
	entry.MouseDown(me)
	entry.MouseUp(me)

	assert.Equal(t, entry.SelectedText(), "")
}

func TestEntry_MultilineSelect(t *testing.T) {
	e, window := setupSelection(t, false)
	defer teardownImageTest(window)
	c := window.Canvas()

	// Extend the selection down one row
	typeKeys(e, fyne.KeyDown)
	test.AssertRendersToMarkup(t, `
		<canvas padded size="150x200">
			<content>
				<widget pos="10,10" size="120x100" type="*widget.Entry">
					<rectangle fillColor="focus" pos="24,29" size="37x21"/>
					<rectangle fillColor="focus" pos="7,50" size="35x21"/>
					<rectangle fillColor="focus" pos="0,96" size="120x4"/>
					<widget pos="4,4" size="112x92" type="*widget.textProvider">
						<text pos="4,4" size="104x21">Testing</text>
						<text pos="4,25" size="104x21">Testing</text>
						<text pos="4,46" size="104x21">Testing</text>
					</widget>
					<rectangle fillColor="focus" pos="41,50" size="2x21"/>
				</widget>
			</content>
		</canvas>
	`, c)
	assert.Equal(t, "sting\nTesti", e.SelectedText())

	typeKeys(e, fyne.KeyUp)
	test.AssertRendersToMarkup(t, `
		<canvas padded size="150x200">
			<content>
				<widget pos="10,10" size="120x100" type="*widget.Entry">
					<rectangle fillColor="focus" pos="24,29" size="18x21"/>
					<rectangle fillColor="focus" pos="0,96" size="120x4"/>
					<widget pos="4,4" size="112x92" type="*widget.textProvider">
						<text pos="4,4" size="104x21">Testing</text>
						<text pos="4,25" size="104x21">Testing</text>
						<text pos="4,46" size="104x21">Testing</text>
					</widget>
					<rectangle fillColor="focus" pos="41,29" size="2x21"/>
				</widget>
			</content>
		</canvas>
	`, c)
	assert.Equal(t, "sti", e.SelectedText())

	typeKeys(e, fyne.KeyUp)
	test.AssertRendersToMarkup(t, `
		<canvas padded size="150x200">
			<content>
				<widget pos="10,10" size="120x100" type="*widget.Entry">
					<rectangle fillColor="focus" pos="41,8" size="20x21"/>
					<rectangle fillColor="focus" pos="7,29" size="18x21"/>
					<rectangle fillColor="focus" pos="0,96" size="120x4"/>
					<widget pos="4,4" size="112x92" type="*widget.textProvider">
						<text pos="4,4" size="104x21">Testing</text>
						<text pos="4,25" size="104x21">Testing</text>
						<text pos="4,46" size="104x21">Testing</text>
					</widget>
					<rectangle fillColor="focus" pos="41,8" size="2x21"/>
				</widget>
			</content>
		</canvas>
	`, c)
	assert.Equal(t, "ng\nTe", e.SelectedText())
}

func TestEntry_Notify(t *testing.T) {
	entry := widget.NewEntry()
	changed := false

	entry.OnChanged = func(string) {
		changed = true
	}
	entry.SetText("Test")

	assert.True(t, changed)
}

func TestEntry_OnCopy(t *testing.T) {
	e := widget.NewEntry()
	e.SetText("Testing")
	typeKeys(e, fyne.KeyRight, fyne.KeyRight, keyShiftLeftDown, fyne.KeyRight, fyne.KeyRight, fyne.KeyRight)

	clipboard := test.NewClipboard()
	shortcut := &fyne.ShortcutCopy{Clipboard: clipboard}
	e.TypedShortcut(shortcut)

	assert.Equal(t, "sti", clipboard.Content())
	assert.Equal(t, "Testing", e.Text)
}

func TestEntry_OnCopy_Password(t *testing.T) {
	e := widget.NewPasswordEntry()
	e.SetText("Testing")
	typeKeys(e, keyShiftLeftDown, fyne.KeyRight, fyne.KeyRight, fyne.KeyRight)

	clipboard := test.NewClipboard()
	shortcut := &fyne.ShortcutCopy{Clipboard: clipboard}
	e.TypedShortcut(shortcut)

	assert.Equal(t, "", clipboard.Content())
	assert.Equal(t, "Testing", e.Text)
}

func TestEntry_OnCut(t *testing.T) {
	e := widget.NewEntry()
	e.SetText("Testing")
	typeKeys(e, fyne.KeyRight, fyne.KeyRight, keyShiftLeftDown, fyne.KeyRight, fyne.KeyRight, fyne.KeyRight)

	clipboard := test.NewClipboard()
	shortcut := &fyne.ShortcutCut{Clipboard: clipboard}
	e.TypedShortcut(shortcut)

	assert.Equal(t, "sti", clipboard.Content())
	assert.Equal(t, "Teng", e.Text)
}

func TestEntry_OnCut_Password(t *testing.T) {
	e := widget.NewPasswordEntry()
	e.SetText("Testing")
	typeKeys(e, keyShiftLeftDown, fyne.KeyRight, fyne.KeyRight, fyne.KeyRight)

	clipboard := test.NewClipboard()
	shortcut := &fyne.ShortcutCut{Clipboard: clipboard}
	e.TypedShortcut(shortcut)

	assert.Equal(t, "", clipboard.Content())
	assert.Equal(t, "Testing", e.Text)
}

func TestEntry_OnKeyDown(t *testing.T) {
	entry := widget.NewEntry()

	test.Type(entry, "Hi")

	assert.Equal(t, "Hi", entry.Text)
}

func TestEntry_OnKeyDown_Backspace(t *testing.T) {
	entry := widget.NewEntry()
	entry.SetText("Hi")
	right := &fyne.KeyEvent{Name: fyne.KeyRight}
	entry.TypedKey(right)
	entry.TypedKey(right)
	assert.Equal(t, 0, entry.CursorRow)
	assert.Equal(t, 2, entry.CursorColumn)

	key := &fyne.KeyEvent{Name: fyne.KeyBackspace}
	entry.TypedKey(key)

	assert.Equal(t, "H", entry.Text)
	assert.Equal(t, 0, entry.CursorRow)
	assert.Equal(t, 1, entry.CursorColumn)
}

func TestEntry_OnKeyDown_BackspaceBeyondText(t *testing.T) {
	entry := widget.NewEntry()
	entry.SetText("Hi")
	right := &fyne.KeyEvent{Name: fyne.KeyRight}
	entry.TypedKey(right)
	entry.TypedKey(right)

	key := &fyne.KeyEvent{Name: fyne.KeyBackspace}
	entry.TypedKey(key)
	entry.TypedKey(key)
	entry.TypedKey(key)

	assert.Equal(t, "", entry.Text)
}

func TestEntry_OnKeyDown_BackspaceBeyondTextAndNewLine(t *testing.T) {
	entry := widget.NewMultiLineEntry()
	entry.SetText("H\ni")

	down := &fyne.KeyEvent{Name: fyne.KeyDown}
	entry.TypedKey(down)
	right := &fyne.KeyEvent{Name: fyne.KeyRight}
	entry.TypedKey(right)

	key := &fyne.KeyEvent{Name: fyne.KeyBackspace}
	entry.TypedKey(key)

	assert.Equal(t, 1, entry.CursorRow)
	assert.Equal(t, 0, entry.CursorColumn)
	entry.TypedKey(key)

	assert.Equal(t, 0, entry.CursorRow)
	assert.Equal(t, 1, entry.CursorColumn)
	assert.Equal(t, "H", entry.Text)
}

func TestEntry_OnKeyDown_BackspaceNewline(t *testing.T) {
	entry := widget.NewMultiLineEntry()
	entry.SetText("H\ni")

	down := &fyne.KeyEvent{Name: fyne.KeyDown}
	entry.TypedKey(down)

	key := &fyne.KeyEvent{Name: fyne.KeyBackspace}
	entry.TypedKey(key)

	assert.Equal(t, "Hi", entry.Text)
}

func TestEntry_OnKeyDown_BackspaceUnicode(t *testing.T) {
	entry := widget.NewEntry()

	test.Type(entry, "è")
	assert.Equal(t, 0, entry.CursorRow)
	assert.Equal(t, 1, entry.CursorColumn)

	bs := &fyne.KeyEvent{Name: fyne.KeyBackspace}
	entry.TypedKey(bs)
	assert.Equal(t, "", entry.Text)
	assert.Equal(t, 0, entry.CursorRow)
	assert.Equal(t, 0, entry.CursorColumn)
}

func TestEntry_OnKeyDown_Delete(t *testing.T) {
	entry := widget.NewEntry()
	entry.SetText("Hi")
	right := &fyne.KeyEvent{Name: fyne.KeyRight}
	entry.TypedKey(right)
	assert.Equal(t, 0, entry.CursorRow)
	assert.Equal(t, 1, entry.CursorColumn)

	key := &fyne.KeyEvent{Name: fyne.KeyDelete}
	entry.TypedKey(key)

	assert.Equal(t, "H", entry.Text)
	assert.Equal(t, 0, entry.CursorRow)
	assert.Equal(t, 1, entry.CursorColumn)
}

func TestEntry_OnKeyDown_DeleteBeyondText(t *testing.T) {
	entry := widget.NewEntry()
	entry.SetText("Hi")

	key := &fyne.KeyEvent{Name: fyne.KeyDelete}
	entry.TypedKey(key)
	entry.TypedKey(key)
	entry.TypedKey(key)

	assert.Equal(t, "", entry.Text)
}

func TestEntry_OnKeyDown_DeleteNewline(t *testing.T) {
	entry := widget.NewEntry()
	entry.SetText("H\ni")

	right := &fyne.KeyEvent{Name: fyne.KeyRight}
	entry.TypedKey(right)

	key := &fyne.KeyEvent{Name: fyne.KeyDelete}
	entry.TypedKey(key)

	assert.Equal(t, "Hi", entry.Text)
}

func TestEntry_OnKeyDown_HomeEnd(t *testing.T) {
	entry := &widget.Entry{}
	entry.SetText("Hi")
	assert.Equal(t, 0, entry.CursorRow)
	assert.Equal(t, 0, entry.CursorColumn)

	end := &fyne.KeyEvent{Name: fyne.KeyEnd}
	entry.TypedKey(end)
	assert.Equal(t, 0, entry.CursorRow)
	assert.Equal(t, 2, entry.CursorColumn)

	home := &fyne.KeyEvent{Name: fyne.KeyHome}
	entry.TypedKey(home)
	assert.Equal(t, 0, entry.CursorRow)
	assert.Equal(t, 0, entry.CursorColumn)
}

func TestEntry_OnKeyDown_Insert(t *testing.T) {
	entry := widget.NewEntry()

	test.Type(entry, "Hi")
	assert.Equal(t, "Hi", entry.Text)

	left := &fyne.KeyEvent{Name: fyne.KeyLeft}
	entry.TypedKey(left)

	test.Type(entry, "o")
	assert.Equal(t, "Hoi", entry.Text)
}

func TestEntry_OnKeyDown_Newline(t *testing.T) {
	entry, window := setupImageTest(t, true)
	defer teardownImageTest(window)
	c := window.Canvas()

	entry.SetText("Hi")
	assert.Equal(t, 0, entry.CursorRow)
	assert.Equal(t, 0, entry.CursorColumn)
	test.AssertRendersToMarkup(t, `
		<canvas padded size="150x200">
			<content>
				<widget pos="10,10" size="120x100" type="*widget.Entry">
					<rectangle fillColor="shadow" pos="0,96" size="120x4"/>
					<widget pos="4,4" size="112x92" type="*widget.textProvider">
						<text pos="4,4" size="104x21">Hi</text>
					</widget>
				</widget>
			</content>
		</canvas>
	`, c)

	right := &fyne.KeyEvent{Name: fyne.KeyRight}
	entry.TypedKey(right)
	assert.Equal(t, 0, entry.CursorRow)
	assert.Equal(t, 1, entry.CursorColumn)

	key := &fyne.KeyEvent{Name: fyne.KeyReturn}
	entry.TypedKey(key)

	assert.Equal(t, "H\ni", entry.Text)
	assert.Equal(t, 1, entry.CursorRow)
	assert.Equal(t, 0, entry.CursorColumn)

	test.Type(entry, "o")
	assert.Equal(t, "H\noi", entry.Text)
	test.AssertRendersToMarkup(t, `
		<canvas padded size="150x200">
			<content>
				<widget pos="10,10" size="120x100" type="*widget.Entry">
					<rectangle fillColor="focus" pos="0,96" size="120x4"/>
					<widget pos="4,4" size="112x92" type="*widget.textProvider">
						<text pos="4,4" size="104x21">H</text>
						<text pos="4,25" size="104x21">oi</text>
					</widget>
					<rectangle fillColor="focus" pos="17,29" size="2x21"/>
				</widget>
			</content>
		</canvas>
	`, c)
}

func TestEntry_OnPaste(t *testing.T) {
	clipboard := test.NewClipboard()
	shortcut := &fyne.ShortcutPaste{Clipboard: clipboard}
	tests := []struct {
		name             string
		entry            *widget.Entry
		clipboardContent string
		wantText         string
		wantRow, wantCol int
	}{
		{
			name:             "singleline: empty content",
			entry:            widget.NewEntry(),
			clipboardContent: "",
			wantText:         "",
			wantRow:          0,
			wantCol:          0,
		},
		{
			name:             "singleline: simple text",
			entry:            widget.NewEntry(),
			clipboardContent: "clipboard content",
			wantText:         "clipboard content",
			wantRow:          0,
			wantCol:          17,
		},
		{
			name:             "singleline: UTF8 text",
			entry:            widget.NewEntry(),
			clipboardContent: "Hié™שרה",
			wantText:         "Hié™שרה",
			wantRow:          0,
			wantCol:          7,
		},
		{
			name:             "singleline: with new line",
			entry:            widget.NewEntry(),
			clipboardContent: "clipboard\ncontent",
			wantText:         "clipboard content",
			wantRow:          0,
			wantCol:          17,
		},
		{
			name:             "singleline: with tab",
			entry:            widget.NewEntry(),
			clipboardContent: "clipboard\tcontent",
			wantText:         "clipboard\tcontent",
			wantRow:          0,
			wantCol:          17,
		},
		{
			name:             "password: with new line",
			entry:            widget.NewPasswordEntry(),
			clipboardContent: "3SB=y+)z\nkHGK(hx6 -e_\"1TZu q^bF3^$u H[:e\"1O.",
			wantText:         `3SB=y+)z kHGK(hx6 -e_"1TZu q^bF3^$u H[:e"1O.`,
			wantRow:          0,
			wantCol:          44,
		},
		{
			name:             "multiline: with new line",
			entry:            widget.NewMultiLineEntry(),
			clipboardContent: "clipboard\ncontent",
			wantText:         "clipboard\ncontent",
			wantRow:          1,
			wantCol:          7,
		},
	}

	for _, tt := range tests {
		t.Run(tt.name, func(t *testing.T) {
			clipboard.SetContent(tt.clipboardContent)
			tt.entry.TypedShortcut(shortcut)
			assert.Equal(t, tt.wantText, tt.entry.Text)
			assert.Equal(t, tt.wantRow, tt.entry.CursorRow)
			assert.Equal(t, tt.wantCol, tt.entry.CursorColumn)
		})
	}
}

func TestEntry_PageUpDown(t *testing.T) {
	t.Run("single line", func(*testing.T) {
		e, window := setupImageTest(t, false)
		defer teardownImageTest(window)
		c := window.Canvas()

		c.Focus(e)
		e.SetText("Testing")
		test.AssertRendersToMarkup(t, `
			<canvas padded size="150x200">
				<content>
					<widget pos="10,10" size="120x37" type="*widget.Entry">
						<rectangle fillColor="focus" pos="0,33" size="120x4"/>
						<widget pos="4,4" size="112x29" type="*widget.textProvider">
							<text pos="4,4" size="104x21">Testing</text>
						</widget>
						<rectangle fillColor="focus" pos="7,8" size="2x21"/>
					</widget>
				</content>
			</canvas>
		`, c)

		// move right, press & hold shift and pagedown
		typeKeys(e, fyne.KeyRight, keyShiftLeftDown, fyne.KeyPageDown)
		assert.Equal(t, "esting", e.SelectedText())
		assert.Equal(t, 0, e.CursorRow)
		assert.Equal(t, 7, e.CursorColumn)
		test.AssertRendersToMarkup(t, `
			<canvas padded size="150x200">
				<content>
					<widget pos="10,10" size="120x37" type="*widget.Entry">
						<rectangle fillColor="focus" pos="16,8" size="45x21"/>
						<rectangle fillColor="focus" pos="0,33" size="120x4"/>
						<widget pos="4,4" size="112x29" type="*widget.textProvider">
							<text pos="4,4" size="104x21">Testing</text>
						</widget>
						<rectangle fillColor="focus" pos="60,8" size="2x21"/>
					</widget>
				</content>
			</canvas>
		`, c)

		// while shift is held press pageup
		typeKeys(e, fyne.KeyPageUp)
		assert.Equal(t, "T", e.SelectedText())
		assert.Equal(t, 0, e.CursorRow)
		assert.Equal(t, 0, e.CursorColumn)
		test.AssertRendersToMarkup(t, `
			<canvas padded size="150x200">
				<content>
					<widget pos="10,10" size="120x37" type="*widget.Entry">
						<rectangle fillColor="focus" pos="7,8" size="10x21"/>
						<rectangle fillColor="focus" pos="0,33" size="120x4"/>
						<widget pos="4,4" size="112x29" type="*widget.textProvider">
							<text pos="4,4" size="104x21">Testing</text>
						</widget>
						<rectangle fillColor="focus" pos="7,8" size="2x21"/>
					</widget>
				</content>
			</canvas>
		`, c)

		// release shift and press pagedown
		typeKeys(e, keyShiftLeftUp, fyne.KeyPageDown)
		assert.Equal(t, "", e.SelectedText())
		assert.Equal(t, 0, e.CursorRow)
		assert.Equal(t, 7, e.CursorColumn)
		test.AssertRendersToMarkup(t, `
			<canvas padded size="150x200">
				<content>
					<widget pos="10,10" size="120x37" type="*widget.Entry">
						<rectangle fillColor="focus" pos="0,33" size="120x4"/>
						<widget pos="4,4" size="112x29" type="*widget.textProvider">
							<text pos="4,4" size="104x21">Testing</text>
						</widget>
						<rectangle fillColor="focus" pos="60,8" size="2x21"/>
					</widget>
				</content>
			</canvas>
		`, c)
	})

	t.Run("page down single line", func(*testing.T) {
		e, window := setupImageTest(t, true)
		defer teardownImageTest(window)
		c := window.Canvas()

		c.Focus(e)
		e.SetText("Testing\nTesting\nTesting")
		test.AssertRendersToMarkup(t, `
			<canvas padded size="150x200">
				<content>
					<widget pos="10,10" size="120x100" type="*widget.Entry">
						<rectangle fillColor="focus" pos="0,96" size="120x4"/>
						<widget pos="4,4" size="112x92" type="*widget.textProvider">
							<text pos="4,4" size="104x21">Testing</text>
							<text pos="4,25" size="104x21">Testing</text>
							<text pos="4,46" size="104x21">Testing</text>
						</widget>
						<rectangle fillColor="focus" pos="7,8" size="2x21"/>
					</widget>
				</content>
			</canvas>
		`, c)

		// move right, press & hold shift and pagedown
		typeKeys(e, fyne.KeyRight, keyShiftLeftDown, fyne.KeyPageDown)
		assert.Equal(t, "esting\nTesting\nTesting", e.SelectedText())
		assert.Equal(t, 2, e.CursorRow)
		assert.Equal(t, 7, e.CursorColumn)
		test.AssertRendersToMarkup(t, `
			<canvas padded size="150x200">
				<content>
					<widget pos="10,10" size="120x100" type="*widget.Entry">
						<rectangle fillColor="focus" pos="16,8" size="45x21"/>
						<rectangle fillColor="focus" pos="7,29" size="54x21"/>
						<rectangle fillColor="focus" pos="7,50" size="54x21"/>
						<rectangle fillColor="focus" pos="0,96" size="120x4"/>
						<widget pos="4,4" size="112x92" type="*widget.textProvider">
							<text pos="4,4" size="104x21">Testing</text>
							<text pos="4,25" size="104x21">Testing</text>
							<text pos="4,46" size="104x21">Testing</text>
						</widget>
						<rectangle fillColor="focus" pos="60,50" size="2x21"/>
					</widget>
				</content>
			</canvas>
		`, c)

		// while shift is held press pageup
		typeKeys(e, fyne.KeyPageUp)
		assert.Equal(t, "T", e.SelectedText())
		assert.Equal(t, 0, e.CursorRow)
		assert.Equal(t, 0, e.CursorColumn)
		test.AssertRendersToMarkup(t, `
			<canvas padded size="150x200">
				<content>
					<widget pos="10,10" size="120x100" type="*widget.Entry">
						<rectangle fillColor="focus" pos="7,8" size="10x21"/>
						<rectangle fillColor="focus" pos="0,96" size="120x4"/>
						<widget pos="4,4" size="112x92" type="*widget.textProvider">
							<text pos="4,4" size="104x21">Testing</text>
							<text pos="4,25" size="104x21">Testing</text>
							<text pos="4,46" size="104x21">Testing</text>
						</widget>
						<rectangle fillColor="focus" pos="7,8" size="2x21"/>
					</widget>
				</content>
			</canvas>
		`, c)

		// release shift and press pagedown
		typeKeys(e, keyShiftLeftUp, fyne.KeyPageDown)
		assert.Equal(t, "", e.SelectedText())
		assert.Equal(t, 2, e.CursorRow)
		assert.Equal(t, 7, e.CursorColumn)
		test.AssertRendersToMarkup(t, `
			<canvas padded size="150x200">
				<content>
					<widget pos="10,10" size="120x100" type="*widget.Entry">
						<rectangle fillColor="focus" pos="0,96" size="120x4"/>
						<widget pos="4,4" size="112x92" type="*widget.textProvider">
							<text pos="4,4" size="104x21">Testing</text>
							<text pos="4,25" size="104x21">Testing</text>
							<text pos="4,46" size="104x21">Testing</text>
						</widget>
						<rectangle fillColor="focus" pos="60,50" size="2x21"/>
					</widget>
				</content>
			</canvas>
		`, c)
	})
}

func TestEntry_PasteOverSelection(t *testing.T) {
	e := widget.NewEntry()
	e.SetText("Testing")
	typeKeys(e, fyne.KeyRight, fyne.KeyRight, keyShiftLeftDown, fyne.KeyRight, fyne.KeyRight, fyne.KeyRight)

	clipboard := test.NewClipboard()
	clipboard.SetContent("Insert")
	shortcut := &fyne.ShortcutPaste{Clipboard: clipboard}
	e.TypedShortcut(shortcut)

	assert.Equal(t, "Insert", clipboard.Content())
	assert.Equal(t, "TeInsertng", e.Text)
}

func TestEntry_PasteUnicode(t *testing.T) {
	e := widget.NewMultiLineEntry()
	e.SetText("line")
	e.CursorColumn = 4

	clipboard := test.NewClipboard()
	clipboard.SetContent("thing {\n\titem: 'val测试'\n}")
	shortcut := &fyne.ShortcutPaste{Clipboard: clipboard}
	e.TypedShortcut(shortcut)

	assert.Equal(t, "thing {\n\titem: 'val测试'\n}", clipboard.Content())
	assert.Equal(t, "linething {\n\titem: 'val测试'\n}", e.Text)

	assert.Equal(t, 2, e.CursorRow)
	assert.Equal(t, 1, e.CursorColumn)
}

func TestEntry_Placeholder(t *testing.T) {
	entry := &widget.Entry{}
	entry.Text = "Text"
	entry.PlaceHolder = "Placehold"

	window := test.NewWindow(entry)
	defer teardownImageTest(window)
	c := window.Canvas()

	assert.Equal(t, "Text", entry.Text)
	test.AssertRendersToMarkup(t, `
			<canvas padded size="63x45">
				<content>
					<widget pos="4,4" size="55x37" type="*widget.Entry">
						<rectangle fillColor="shadow" pos="0,33" size="55x4"/>
						<widget pos="4,4" size="47x29" type="*widget.textProvider">
							<text pos="4,4" size="39x21">Text</text>
						</widget>
					</widget>
				</content>
			</canvas>
		`, c)

	entry.SetText("")
	assert.Equal(t, "", entry.Text)
	test.AssertRendersToMarkup(t, `
			<canvas padded size="63x45">
				<content>
					<widget pos="4,4" size="55x37" type="*widget.Entry">
						<rectangle fillColor="shadow" pos="0,33" size="55x4"/>
						<widget pos="4,4" size="47x29" type="*widget.textProvider">
							<text color="placeholder" pos="4,4" size="39x21">Placehold</text>
						</widget>
						<widget pos="4,4" size="47x29" type="*widget.textProvider">
							<text pos="4,4" size="39x21"></text>
						</widget>
					</widget>
				</content>
			</canvas>
		`, c)
}

func TestEntry_Select(t *testing.T) {
	for name, tt := range map[string]struct {
		keys          []fyne.KeyName
		text          string
		setupReverse  bool
		wantMarkup    string
		wantSelection string
		wantText      string
	}{
		"delete single-line": {
			keys:     []fyne.KeyName{fyne.KeyDelete},
			wantText: "Testing\nTeng\nTesting",
			wantMarkup: `
      	<canvas padded size="150x200">
      		<content>
      			<widget pos="10,10" size="120x100" type="*widget.Entry">
      				<rectangle fillColor="focus" pos="0,96" size="120x4"/>
      				<widget pos="4,4" size="112x92" type="*widget.textProvider">
      					<text pos="4,4" size="104x21">Testing</text>
      					<text pos="4,25" size="104x21">Teng</text>
      					<text pos="4,46" size="104x21">Testing</text>
      				</widget>
      				<rectangle fillColor="focus" pos="24,29" size="2x21"/>
      			</widget>
      		</content>
      	</canvas>
			`,
		},
		"delete multi-line": {
			keys:     []fyne.KeyName{fyne.KeyDown, fyne.KeyDelete},
			wantText: "Testing\nTeng",
			wantMarkup: `
      	<canvas padded size="150x200">
      		<content>
      			<widget pos="10,10" size="120x100" type="*widget.Entry">
      				<rectangle fillColor="focus" pos="0,96" size="120x4"/>
      				<widget pos="4,4" size="112x92" type="*widget.textProvider">
      					<text pos="4,4" size="104x21">Testing</text>
      					<text pos="4,25" size="104x21">Teng</text>
      					<text pos="4,46" size="104x21"></text>
      				</widget>
      				<rectangle fillColor="focus" pos="24,29" size="2x21"/>
      			</widget>
      		</content>
      	</canvas>
			`,
		},
		"delete reverse multi-line": {
			keys:         []fyne.KeyName{fyne.KeyDown, fyne.KeyDelete},
			setupReverse: true,
			wantText:     "Testing\nTestisting",
			wantMarkup: `
      	<canvas padded size="150x200">
      		<content>
      			<widget pos="10,10" size="120x100" type="*widget.Entry">
      				<rectangle fillColor="focus" pos="0,96" size="120x4"/>
      				<widget pos="4,4" size="112x92" type="*widget.textProvider">
      					<text pos="4,4" size="104x21">Testing</text>
      					<text pos="4,25" size="104x21">Testisting</text>
      					<text pos="4,46" size="104x21"></text>
      				</widget>
      				<rectangle fillColor="focus" pos="41,29" size="2x21"/>
      			</widget>
      		</content>
      	</canvas>
			`,
		},
		"delete select down with Shift still hold": {
			keys:          []fyne.KeyName{fyne.KeyDelete, fyne.KeyDown},
			wantText:      "Testing\nTeng\nTesting",
			wantSelection: "ng\nTe",
			wantMarkup: `
      	<canvas padded size="150x200">
      		<content>
      			<widget pos="10,10" size="120x100" type="*widget.Entry">
      				<rectangle fillColor="focus" pos="24,29" size="20x21"/>
      				<rectangle fillColor="focus" pos="7,50" size="18x21"/>
      				<rectangle fillColor="focus" pos="0,96" size="120x4"/>
      				<widget pos="4,4" size="112x92" type="*widget.textProvider">
      					<text pos="4,4" size="104x21">Testing</text>
      					<text pos="4,25" size="104x21">Teng</text>
      					<text pos="4,46" size="104x21">Testing</text>
      				</widget>
      				<rectangle fillColor="focus" pos="24,50" size="2x21"/>
      			</widget>
      		</content>
      	</canvas>
			`,
		},
		"delete reverse select down with Shift still hold": {
			keys:          []fyne.KeyName{fyne.KeyDelete, fyne.KeyDown},
			setupReverse:  true,
			wantText:      "Testing\nTeng\nTesting",
			wantSelection: "ng\nTe",
			wantMarkup: `
      	<canvas padded size="150x200">
      		<content>
      			<widget pos="10,10" size="120x100" type="*widget.Entry">
      				<rectangle fillColor="focus" pos="24,29" size="20x21"/>
      				<rectangle fillColor="focus" pos="7,50" size="18x21"/>
      				<rectangle fillColor="focus" pos="0,96" size="120x4"/>
      				<widget pos="4,4" size="112x92" type="*widget.textProvider">
      					<text pos="4,4" size="104x21">Testing</text>
      					<text pos="4,25" size="104x21">Teng</text>
      					<text pos="4,46" size="104x21">Testing</text>
      				</widget>
      				<rectangle fillColor="focus" pos="24,50" size="2x21"/>
      			</widget>
      		</content>
      	</canvas>
			`,
		},
		"delete select up with Shift still hold": {
			keys:          []fyne.KeyName{fyne.KeyDelete, fyne.KeyUp},
			wantText:      "Testing\nTeng\nTesting",
			wantSelection: "sting\nTe",
			wantMarkup: `
      	<canvas padded size="150x200">
      		<content>
      			<widget pos="10,10" size="120x100" type="*widget.Entry">
      				<rectangle fillColor="focus" pos="24,8" size="37x21"/>
      				<rectangle fillColor="focus" pos="7,29" size="18x21"/>
      				<rectangle fillColor="focus" pos="0,96" size="120x4"/>
      				<widget pos="4,4" size="112x92" type="*widget.textProvider">
      					<text pos="4,4" size="104x21">Testing</text>
      					<text pos="4,25" size="104x21">Teng</text>
      					<text pos="4,46" size="104x21">Testing</text>
      				</widget>
      				<rectangle fillColor="focus" pos="24,8" size="2x21"/>
      			</widget>
      		</content>
      	</canvas>
			`,
		},
		"delete reverse select up with Shift still hold": {
			keys:          []fyne.KeyName{fyne.KeyDelete, fyne.KeyUp},
			setupReverse:  true,
			wantText:      "Testing\nTeng\nTesting",
			wantSelection: "sting\nTe",
			wantMarkup: `
      	<canvas padded size="150x200">
      		<content>
      			<widget pos="10,10" size="120x100" type="*widget.Entry">
      				<rectangle fillColor="focus" pos="24,8" size="37x21"/>
      				<rectangle fillColor="focus" pos="7,29" size="18x21"/>
      				<rectangle fillColor="focus" pos="0,96" size="120x4"/>
      				<widget pos="4,4" size="112x92" type="*widget.textProvider">
      					<text pos="4,4" size="104x21">Testing</text>
      					<text pos="4,25" size="104x21">Teng</text>
      					<text pos="4,46" size="104x21">Testing</text>
      				</widget>
      				<rectangle fillColor="focus" pos="24,8" size="2x21"/>
      			</widget>
      		</content>
      	</canvas>
			`,
		},
		// The backspace delete behaviour is the same as via delete.
		"backspace single-line": {
			keys:     []fyne.KeyName{fyne.KeyBackspace},
			wantText: "Testing\nTeng\nTesting",
			wantMarkup: `
      	<canvas padded size="150x200">
      		<content>
      			<widget pos="10,10" size="120x100" type="*widget.Entry">
      				<rectangle fillColor="focus" pos="0,96" size="120x4"/>
      				<widget pos="4,4" size="112x92" type="*widget.textProvider">
      					<text pos="4,4" size="104x21">Testing</text>
      					<text pos="4,25" size="104x21">Teng</text>
      					<text pos="4,46" size="104x21">Testing</text>
      				</widget>
      				<rectangle fillColor="focus" pos="24,29" size="2x21"/>
      			</widget>
      		</content>
      	</canvas>
			`,
		},
		"backspace multi-line": {
			keys:     []fyne.KeyName{fyne.KeyDown, fyne.KeyBackspace},
			wantText: "Testing\nTeng",
			wantMarkup: `
      	<canvas padded size="150x200">
      		<content>
      			<widget pos="10,10" size="120x100" type="*widget.Entry">
      				<rectangle fillColor="focus" pos="0,96" size="120x4"/>
      				<widget pos="4,4" size="112x92" type="*widget.textProvider">
      					<text pos="4,4" size="104x21">Testing</text>
      					<text pos="4,25" size="104x21">Teng</text>
      					<text pos="4,46" size="104x21"></text>
      				</widget>
      				<rectangle fillColor="focus" pos="24,29" size="2x21"/>
      			</widget>
      		</content>
      	</canvas>
			`,
		},
		"backspace reverse multi-line": {
			keys:         []fyne.KeyName{fyne.KeyDown, fyne.KeyBackspace},
			setupReverse: true,
			wantText:     "Testing\nTestisting",
			wantMarkup: `
      	<canvas padded size="150x200">
      		<content>
      			<widget pos="10,10" size="120x100" type="*widget.Entry">
      				<rectangle fillColor="focus" pos="0,96" size="120x4"/>
      				<widget pos="4,4" size="112x92" type="*widget.textProvider">
      					<text pos="4,4" size="104x21">Testing</text>
      					<text pos="4,25" size="104x21">Testisting</text>
      					<text pos="4,46" size="104x21"></text>
      				</widget>
      				<rectangle fillColor="focus" pos="41,29" size="2x21"/>
      			</widget>
      		</content>
      	</canvas>
			`,
		},
		"backspace select down with Shift still hold": {
			keys:          []fyne.KeyName{fyne.KeyBackspace, fyne.KeyDown},
			wantText:      "Testing\nTeng\nTesting",
			wantSelection: "ng\nTe",
			wantMarkup: `
      	<canvas padded size="150x200">
      		<content>
      			<widget pos="10,10" size="120x100" type="*widget.Entry">
      				<rectangle fillColor="focus" pos="24,29" size="20x21"/>
      				<rectangle fillColor="focus" pos="7,50" size="18x21"/>
      				<rectangle fillColor="focus" pos="0,96" size="120x4"/>
      				<widget pos="4,4" size="112x92" type="*widget.textProvider">
      					<text pos="4,4" size="104x21">Testing</text>
      					<text pos="4,25" size="104x21">Teng</text>
      					<text pos="4,46" size="104x21">Testing</text>
      				</widget>
      				<rectangle fillColor="focus" pos="24,50" size="2x21"/>
      			</widget>
      		</content>
      	</canvas>
			`,
		},
		"backspace reverse select down with Shift still hold": {
			keys:          []fyne.KeyName{fyne.KeyBackspace, fyne.KeyDown},
			setupReverse:  true,
			wantText:      "Testing\nTeng\nTesting",
			wantSelection: "ng\nTe",
			wantMarkup: `
      	<canvas padded size="150x200">
      		<content>
      			<widget pos="10,10" size="120x100" type="*widget.Entry">
      				<rectangle fillColor="focus" pos="24,29" size="20x21"/>
      				<rectangle fillColor="focus" pos="7,50" size="18x21"/>
      				<rectangle fillColor="focus" pos="0,96" size="120x4"/>
      				<widget pos="4,4" size="112x92" type="*widget.textProvider">
      					<text pos="4,4" size="104x21">Testing</text>
      					<text pos="4,25" size="104x21">Teng</text>
      					<text pos="4,46" size="104x21">Testing</text>
      				</widget>
      				<rectangle fillColor="focus" pos="24,50" size="2x21"/>
      			</widget>
      		</content>
      	</canvas>
			`,
		},
		"backspace select up with Shift still hold": {
			keys:          []fyne.KeyName{fyne.KeyBackspace, fyne.KeyUp},
			wantText:      "Testing\nTeng\nTesting",
			wantSelection: "sting\nTe",
			wantMarkup: `
      	<canvas padded size="150x200">
      		<content>
      			<widget pos="10,10" size="120x100" type="*widget.Entry">
      				<rectangle fillColor="focus" pos="24,8" size="37x21"/>
      				<rectangle fillColor="focus" pos="7,29" size="18x21"/>
      				<rectangle fillColor="focus" pos="0,96" size="120x4"/>
      				<widget pos="4,4" size="112x92" type="*widget.textProvider">
      					<text pos="4,4" size="104x21">Testing</text>
      					<text pos="4,25" size="104x21">Teng</text>
      					<text pos="4,46" size="104x21">Testing</text>
      				</widget>
      				<rectangle fillColor="focus" pos="24,8" size="2x21"/>
      			</widget>
      		</content>
      	</canvas>
			`,
		},
		"backspace reverse select up with Shift still hold": {
			keys:          []fyne.KeyName{fyne.KeyBackspace, fyne.KeyUp},
			setupReverse:  true,
			wantText:      "Testing\nTeng\nTesting",
			wantSelection: "sting\nTe",
			wantMarkup: `
      	<canvas padded size="150x200">
      		<content>
      			<widget pos="10,10" size="120x100" type="*widget.Entry">
      				<rectangle fillColor="focus" pos="24,8" size="37x21"/>
      				<rectangle fillColor="focus" pos="7,29" size="18x21"/>
      				<rectangle fillColor="focus" pos="0,96" size="120x4"/>
      				<widget pos="4,4" size="112x92" type="*widget.textProvider">
      					<text pos="4,4" size="104x21">Testing</text>
      					<text pos="4,25" size="104x21">Teng</text>
      					<text pos="4,46" size="104x21">Testing</text>
      				</widget>
      				<rectangle fillColor="focus" pos="24,8" size="2x21"/>
      			</widget>
      		</content>
      	</canvas>
			`,
		},
		// Erase the selection and add a newline at selection start
		"enter": {
			keys:     []fyne.KeyName{fyne.KeyEnter},
			wantText: "Testing\nTe\nng\nTesting",
			wantMarkup: `
      	<canvas padded size="150x200">
      		<content>
      			<widget pos="10,10" size="120x100" type="*widget.Entry">
      				<rectangle fillColor="focus" pos="0,96" size="120x4"/>
      				<widget pos="4,4" size="112x92" type="*widget.textProvider">
      					<text pos="4,4" size="104x21">Testing</text>
      					<text pos="4,25" size="104x21">Te</text>
      					<text pos="4,46" size="104x21">ng</text>
      					<text pos="4,67" size="104x21">Testing</text>
      				</widget>
      				<rectangle fillColor="focus" pos="7,50" size="2x21"/>
      			</widget>
      		</content>
      	</canvas>
			`,
		},
		"enter reverse": {
			keys:         []fyne.KeyName{fyne.KeyEnter},
			setupReverse: true,
			wantText:     "Testing\nTe\nng\nTesting",
			wantMarkup: `
      	<canvas padded size="150x200">
      		<content>
      			<widget pos="10,10" size="120x100" type="*widget.Entry">
      				<rectangle fillColor="focus" pos="0,96" size="120x4"/>
      				<widget pos="4,4" size="112x92" type="*widget.textProvider">
      					<text pos="4,4" size="104x21">Testing</text>
      					<text pos="4,25" size="104x21">Te</text>
      					<text pos="4,46" size="104x21">ng</text>
      					<text pos="4,67" size="104x21">Testing</text>
      				</widget>
      				<rectangle fillColor="focus" pos="7,50" size="2x21"/>
      			</widget>
      		</content>
      	</canvas>
			`,
		},
		"replace": {
			text:     "hello",
			wantText: "Testing\nTehellong\nTesting",
			wantMarkup: `
      	<canvas padded size="150x200">
      		<content>
      			<widget pos="10,10" size="120x100" type="*widget.Entry">
      				<rectangle fillColor="focus" pos="0,96" size="120x4"/>
      				<widget pos="4,4" size="112x92" type="*widget.textProvider">
      					<text pos="4,4" size="104x21">Testing</text>
      					<text pos="4,25" size="104x21">Tehellong</text>
      					<text pos="4,46" size="104x21">Testing</text>
      				</widget>
      				<rectangle fillColor="focus" pos="59,29" size="2x21"/>
      			</widget>
      		</content>
      	</canvas>
			`,
		},
		"replace reverse": {
			text:         "hello",
			setupReverse: true,
			wantText:     "Testing\nTehellong\nTesting",
			wantMarkup: `
      	<canvas padded size="150x200">
      		<content>
      			<widget pos="10,10" size="120x100" type="*widget.Entry">
      				<rectangle fillColor="focus" pos="0,96" size="120x4"/>
      				<widget pos="4,4" size="112x92" type="*widget.textProvider">
      					<text pos="4,4" size="104x21">Testing</text>
      					<text pos="4,25" size="104x21">Tehellong</text>
      					<text pos="4,46" size="104x21">Testing</text>
      				</widget>
      				<rectangle fillColor="focus" pos="59,29" size="2x21"/>
      			</widget>
      		</content>
      	</canvas>
			`,
		},
		"deselect and delete": {
			keys:     []fyne.KeyName{keyShiftLeftUp, fyne.KeyLeft, fyne.KeyDelete},
			wantText: "Testing\nTeting\nTesting",
			wantMarkup: `
      	<canvas padded size="150x200">
      		<content>
      			<widget pos="10,10" size="120x100" type="*widget.Entry">
      				<rectangle fillColor="focus" pos="0,96" size="120x4"/>
      				<widget pos="4,4" size="112x92" type="*widget.textProvider">
      					<text pos="4,4" size="104x21">Testing</text>
      					<text pos="4,25" size="104x21">Teting</text>
      					<text pos="4,46" size="104x21">Testing</text>
      				</widget>
      				<rectangle fillColor="focus" pos="24,29" size="2x21"/>
      			</widget>
      		</content>
      	</canvas>
			`,
		},
		"deselect and delete holding shift": {
			keys:     []fyne.KeyName{keyShiftLeftUp, fyne.KeyLeft, keyShiftLeftDown, fyne.KeyDelete},
			wantText: "Testing\nTeting\nTesting",
			wantMarkup: `
      	<canvas padded size="150x200">
      		<content>
      			<widget pos="10,10" size="120x100" type="*widget.Entry">
      				<rectangle fillColor="focus" pos="0,96" size="120x4"/>
      				<widget pos="4,4" size="112x92" type="*widget.textProvider">
      					<text pos="4,4" size="104x21">Testing</text>
      					<text pos="4,25" size="104x21">Teting</text>
      					<text pos="4,46" size="104x21">Testing</text>
      				</widget>
      				<rectangle fillColor="focus" pos="24,29" size="2x21"/>
      			</widget>
      		</content>
      	</canvas>
			`,
		},
		// ensure that backspace doesn't leave a selection start at the old cursor position
		"deselect and backspace holding shift": {
			keys:     []fyne.KeyName{keyShiftLeftUp, fyne.KeyLeft, keyShiftLeftDown, fyne.KeyBackspace},
			wantText: "Testing\nTsting\nTesting",
			wantMarkup: `
      	<canvas padded size="150x200">
      		<content>
      			<widget pos="10,10" size="120x100" type="*widget.Entry">
      				<rectangle fillColor="focus" pos="0,96" size="120x4"/>
      				<widget pos="4,4" size="112x92" type="*widget.textProvider">
      					<text pos="4,4" size="104x21">Testing</text>
      					<text pos="4,25" size="104x21">Tsting</text>
      					<text pos="4,46" size="104x21">Testing</text>
      				</widget>
      				<rectangle fillColor="focus" pos="16,29" size="2x21"/>
      			</widget>
      		</content>
      	</canvas>
			`,
		},
		// clear selection, select a character and while holding shift issue two backspaces
		"deselect, select and double backspace": {
			keys:     []fyne.KeyName{keyShiftLeftUp, fyne.KeyRight, fyne.KeyLeft, keyShiftLeftDown, fyne.KeyLeft, fyne.KeyBackspace, fyne.KeyBackspace},
			wantText: "Testing\nTeing\nTesting",
			wantMarkup: `
      	<canvas padded size="150x200">
      		<content>
      			<widget pos="10,10" size="120x100" type="*widget.Entry">
      				<rectangle fillColor="focus" pos="0,96" size="120x4"/>
      				<widget pos="4,4" size="112x92" type="*widget.textProvider">
      					<text pos="4,4" size="104x21">Testing</text>
      					<text pos="4,25" size="104x21">Teing</text>
      					<text pos="4,46" size="104x21">Testing</text>
      				</widget>
      				<rectangle fillColor="focus" pos="24,29" size="2x21"/>
      			</widget>
      		</content>
      	</canvas>
			`,
		},
	} {
		t.Run(name, func(t *testing.T) {
			entry, window := setupSelection(t, tt.setupReverse)
			defer teardownImageTest(window)
			c := window.Canvas()

			if tt.text != "" {
				test.Type(entry, tt.text)
			} else {
				typeKeys(entry, tt.keys...)
			}
			assert.Equal(t, tt.wantText, entry.Text)
			assert.Equal(t, tt.wantSelection, entry.SelectedText())
			test.AssertRendersToMarkup(t, tt.wantMarkup, c)
		})
	}
}

func TestEntry_SelectAll(t *testing.T) {
	e, window := setupImageTest(t, true)
	defer teardownImageTest(window)
	c := window.Canvas()

	c.Focus(e)
	e.SetText("First Row\nSecond Row\nThird Row")
	test.AssertRendersToMarkup(t, `
			<canvas padded size="150x200">
				<content>
					<widget pos="10,10" size="120x100" type="*widget.Entry">
						<rectangle fillColor="focus" pos="0,96" size="120x4"/>
						<widget pos="4,4" size="112x92" type="*widget.textProvider">
							<text pos="4,4" size="104x21">First Row</text>
							<text pos="4,25" size="104x21">Second Row</text>
							<text pos="4,46" size="104x21">Third Row</text>
						</widget>
						<rectangle fillColor="focus" pos="7,8" size="2x21"/>
					</widget>
				</content>
			</canvas>
		`, c)

	shortcut := &fyne.ShortcutSelectAll{}
	e.TypedShortcut(shortcut)
	assert.Equal(t, 2, e.CursorRow)
	assert.Equal(t, 9, e.CursorColumn)
	test.AssertRendersToMarkup(t, `
			<canvas padded size="150x200">
				<content>
					<widget pos="10,10" size="120x100" type="*widget.Entry">
						<rectangle fillColor="focus" pos="7,8" size="67x21"/>
						<rectangle fillColor="focus" pos="7,29" size="88x21"/>
						<rectangle fillColor="focus" pos="7,50" size="73x21"/>
						<rectangle fillColor="focus" pos="0,96" size="120x4"/>
						<widget pos="4,4" size="112x92" type="*widget.textProvider">
							<text pos="4,4" size="104x21">First Row</text>
							<text pos="4,25" size="104x21">Second Row</text>
							<text pos="4,46" size="104x21">Third Row</text>
						</widget>
						<rectangle fillColor="focus" pos="79,50" size="2x21"/>
					</widget>
				</content>
			</canvas>
		`, c)
}

func TestEntry_SelectAll_EmptyEntry(t *testing.T) {
	entry := widget.NewEntry()
	entry.TypedShortcut(&fyne.ShortcutSelectAll{})

	assert.Equal(t, "", entry.SelectedText())
}

func TestEntry_SelectEndWithoutShift(t *testing.T) {
	e, window := setupSelection(t, false)
	defer teardownImageTest(window)
	c := window.Canvas()

	// end after releasing shift
	typeKeys(e, keyShiftLeftUp, fyne.KeyEnd)
	test.AssertRendersToMarkup(t, `
		<canvas padded size="150x200">
			<content>
				<widget pos="10,10" size="120x100" type="*widget.Entry">
					<rectangle fillColor="focus" pos="0,96" size="120x4"/>
					<widget pos="4,4" size="112x92" type="*widget.textProvider">
						<text pos="4,4" size="104x21">Testing</text>
						<text pos="4,25" size="104x21">Testing</text>
						<text pos="4,46" size="104x21">Testing</text>
					</widget>
					<rectangle fillColor="focus" pos="60,29" size="2x21"/>
				</widget>
			</content>
		</canvas>
	`, c)
	assert.Equal(t, "", e.SelectedText())
}

func TestEntry_SelectHomeEnd(t *testing.T) {
	e, window := setupSelection(t, false)
	defer teardownImageTest(window)
	c := window.Canvas()

	// T e[s t i]n g -> end -> // T e[s t i n g]
	typeKeys(e, fyne.KeyEnd)
	test.AssertRendersToMarkup(t, `
		<canvas padded size="150x200">
			<content>
				<widget pos="10,10" size="120x100" type="*widget.Entry">
					<rectangle fillColor="focus" pos="24,29" size="37x21"/>
					<rectangle fillColor="focus" pos="0,96" size="120x4"/>
					<widget pos="4,4" size="112x92" type="*widget.textProvider">
						<text pos="4,4" size="104x21">Testing</text>
						<text pos="4,25" size="104x21">Testing</text>
						<text pos="4,46" size="104x21">Testing</text>
					</widget>
					<rectangle fillColor="focus" pos="60,29" size="2x21"/>
				</widget>
			</content>
		</canvas>
	`, c)
	assert.Equal(t, "sting", e.SelectedText())

	// T e[s t i n g] -> home -> [T e]s t i n g
	typeKeys(e, fyne.KeyHome)
	test.AssertRendersToMarkup(t, `
		<canvas padded size="150x200">
			<content>
				<widget pos="10,10" size="120x100" type="*widget.Entry">
					<rectangle fillColor="focus" pos="7,29" size="18x21"/>
					<rectangle fillColor="focus" pos="0,96" size="120x4"/>
					<widget pos="4,4" size="112x92" type="*widget.textProvider">
						<text pos="4,4" size="104x21">Testing</text>
						<text pos="4,25" size="104x21">Testing</text>
						<text pos="4,46" size="104x21">Testing</text>
					</widget>
					<rectangle fillColor="focus" pos="7,29" size="2x21"/>
				</widget>
			</content>
		</canvas>
	`, c)
	assert.Equal(t, "Te", e.SelectedText())
}

func TestEntry_SelectHomeWithoutShift(t *testing.T) {
	e, window := setupSelection(t, false)
	defer teardownImageTest(window)
	c := window.Canvas()

	// home after releasing shift
	typeKeys(e, keyShiftLeftUp, fyne.KeyHome)
	test.AssertRendersToMarkup(t, `
		<canvas padded size="150x200">
			<content>
				<widget pos="10,10" size="120x100" type="*widget.Entry">
					<rectangle fillColor="focus" pos="0,96" size="120x4"/>
					<widget pos="4,4" size="112x92" type="*widget.textProvider">
						<text pos="4,4" size="104x21">Testing</text>
						<text pos="4,25" size="104x21">Testing</text>
						<text pos="4,46" size="104x21">Testing</text>
					</widget>
					<rectangle fillColor="focus" pos="7,29" size="2x21"/>
				</widget>
			</content>
		</canvas>
	`, c)
	assert.Equal(t, "", e.SelectedText())
}

func TestEntry_SelectSnapDown(t *testing.T) {
	// down snaps to end, but it also moves
	e, window := setupSelection(t, false)
	defer teardownImageTest(window)
	c := window.Canvas()

	assert.Equal(t, 1, e.CursorRow)
	assert.Equal(t, 5, e.CursorColumn)

	typeKeys(e, keyShiftLeftUp, fyne.KeyDown)
	assert.Equal(t, 2, e.CursorRow)
	assert.Equal(t, 5, e.CursorColumn)
	test.AssertRendersToMarkup(t, `
		<canvas padded size="150x200">
			<content>
				<widget pos="10,10" size="120x100" type="*widget.Entry">
					<rectangle fillColor="focus" pos="0,96" size="120x4"/>
					<widget pos="4,4" size="112x92" type="*widget.textProvider">
						<text pos="4,4" size="104x21">Testing</text>
						<text pos="4,25" size="104x21">Testing</text>
						<text pos="4,46" size="104x21">Testing</text>
					</widget>
					<rectangle fillColor="focus" pos="41,50" size="2x21"/>
				</widget>
			</content>
		</canvas>
	`, c)
	assert.Equal(t, "", e.SelectedText())
}

func TestEntry_SelectSnapLeft(t *testing.T) {
	e, window := setupSelection(t, false)
	defer teardownImageTest(window)
	c := window.Canvas()

	assert.Equal(t, 1, e.CursorRow)
	assert.Equal(t, 5, e.CursorColumn)

	typeKeys(e, keyShiftLeftUp, fyne.KeyLeft)
	assert.Equal(t, 1, e.CursorRow)
	assert.Equal(t, 2, e.CursorColumn)
	test.AssertRendersToMarkup(t, `
		<canvas padded size="150x200">
			<content>
				<widget pos="10,10" size="120x100" type="*widget.Entry">
					<rectangle fillColor="focus" pos="0,96" size="120x4"/>
					<widget pos="4,4" size="112x92" type="*widget.textProvider">
						<text pos="4,4" size="104x21">Testing</text>
						<text pos="4,25" size="104x21">Testing</text>
						<text pos="4,46" size="104x21">Testing</text>
					</widget>
					<rectangle fillColor="focus" pos="24,29" size="2x21"/>
				</widget>
			</content>
		</canvas>
	`, c)
	assert.Equal(t, "", e.SelectedText())
}

func TestEntry_SelectSnapRight(t *testing.T) {
	e, window := setupSelection(t, false)
	defer teardownImageTest(window)
	c := window.Canvas()

	assert.Equal(t, 1, e.CursorRow)
	assert.Equal(t, 5, e.CursorColumn)

	typeKeys(e, keyShiftLeftUp, fyne.KeyRight)
	assert.Equal(t, 1, e.CursorRow)
	assert.Equal(t, 5, e.CursorColumn)
	test.AssertRendersToMarkup(t, `
		<canvas padded size="150x200">
			<content>
				<widget pos="10,10" size="120x100" type="*widget.Entry">
					<rectangle fillColor="focus" pos="0,96" size="120x4"/>
					<widget pos="4,4" size="112x92" type="*widget.textProvider">
						<text pos="4,4" size="104x21">Testing</text>
						<text pos="4,25" size="104x21">Testing</text>
						<text pos="4,46" size="104x21">Testing</text>
					</widget>
					<rectangle fillColor="focus" pos="41,29" size="2x21"/>
				</widget>
			</content>
		</canvas>
	`, c)
	assert.Equal(t, "", e.SelectedText())
}

func TestEntry_SelectSnapUp(t *testing.T) {
	// up snaps to start, but it also moves
	e, window := setupSelection(t, false)
	defer teardownImageTest(window)
	c := window.Canvas()

	assert.Equal(t, 1, e.CursorRow)
	assert.Equal(t, 5, e.CursorColumn)

	typeKeys(e, keyShiftLeftUp, fyne.KeyUp)
	assert.Equal(t, 0, e.CursorRow)
	assert.Equal(t, 5, e.CursorColumn)
	test.AssertRendersToMarkup(t, `
		<canvas padded size="150x200">
			<content>
				<widget pos="10,10" size="120x100" type="*widget.Entry">
					<rectangle fillColor="focus" pos="0,96" size="120x4"/>
					<widget pos="4,4" size="112x92" type="*widget.textProvider">
						<text pos="4,4" size="104x21">Testing</text>
						<text pos="4,25" size="104x21">Testing</text>
						<text pos="4,46" size="104x21">Testing</text>
					</widget>
					<rectangle fillColor="focus" pos="41,8" size="2x21"/>
				</widget>
			</content>
		</canvas>
	`, c)
	assert.Equal(t, "", e.SelectedText())
}

func TestEntry_SelectedText(t *testing.T) {
	e, window := setupImageTest(t, false)
	defer teardownImageTest(window)
	c := window.Canvas()

	c.Focus(e)
	e.SetText("Testing")
	test.AssertRendersToMarkup(t, `
		<canvas padded size="150x200">
			<content>
				<widget pos="10,10" size="120x37" type="*widget.Entry">
					<rectangle fillColor="focus" pos="0,33" size="120x4"/>
					<widget pos="4,4" size="112x29" type="*widget.textProvider">
						<text pos="4,4" size="104x21">Testing</text>
					</widget>
					<rectangle fillColor="focus" pos="7,8" size="2x21"/>
				</widget>
			</content>
		</canvas>
	`, c)
	assert.Equal(t, "", e.SelectedText())

	// move right, press & hold shift and move right
	typeKeys(e, fyne.KeyRight, keyShiftLeftDown, fyne.KeyRight, fyne.KeyRight)
	assert.Equal(t, "es", e.SelectedText())
	test.AssertRendersToMarkup(t, `
		<canvas padded size="150x200">
			<content>
				<widget pos="10,10" size="120x37" type="*widget.Entry">
					<rectangle fillColor="focus" pos="16,8" size="17x21"/>
					<rectangle fillColor="focus" pos="0,33" size="120x4"/>
					<widget pos="4,4" size="112x29" type="*widget.textProvider">
						<text pos="4,4" size="104x21">Testing</text>
					</widget>
					<rectangle fillColor="focus" pos="32,8" size="2x21"/>
				</widget>
			</content>
		</canvas>
	`, c)

	// release shift
	typeKeys(e, keyShiftLeftUp)
	// press shift and move
	typeKeys(e, keyShiftLeftDown, fyne.KeyRight)
	assert.Equal(t, "est", e.SelectedText())
	test.AssertRendersToMarkup(t, `
		<canvas padded size="150x200">
			<content>
				<widget pos="10,10" size="120x37" type="*widget.Entry">
					<rectangle fillColor="focus" pos="16,8" size="22x21"/>
					<rectangle fillColor="focus" pos="0,33" size="120x4"/>
					<widget pos="4,4" size="112x29" type="*widget.textProvider">
						<text pos="4,4" size="104x21">Testing</text>
					</widget>
					<rectangle fillColor="focus" pos="37,8" size="2x21"/>
				</widget>
			</content>
		</canvas>
	`, c)

	// release shift and move right
	typeKeys(e, keyShiftLeftUp, fyne.KeyRight)
	assert.Equal(t, "", e.SelectedText())
	test.AssertRendersToMarkup(t, `
		<canvas padded size="150x200">
			<content>
				<widget pos="10,10" size="120x37" type="*widget.Entry">
					<rectangle fillColor="focus" pos="0,33" size="120x4"/>
					<widget pos="4,4" size="112x29" type="*widget.textProvider">
						<text pos="4,4" size="104x21">Testing</text>
					</widget>
					<rectangle fillColor="focus" pos="37,8" size="2x21"/>
				</widget>
			</content>
		</canvas>
	`, c)

	// press shift and move left
	typeKeys(e, keyShiftLeftDown, fyne.KeyLeft, fyne.KeyLeft)
	assert.Equal(t, "st", e.SelectedText())
	test.AssertRendersToMarkup(t, `
		<canvas padded size="150x200">
			<content>
				<widget pos="10,10" size="120x37" type="*widget.Entry">
					<rectangle fillColor="focus" pos="24,8" size="14x21"/>
					<rectangle fillColor="focus" pos="0,33" size="120x4"/>
					<widget pos="4,4" size="112x29" type="*widget.textProvider">
						<text pos="4,4" size="104x21">Testing</text>
					</widget>
					<rectangle fillColor="focus" pos="24,8" size="2x21"/>
				</widget>
			</content>
		</canvas>
	`, c)
}

func TestEntry_SelectionHides(t *testing.T) {
	e, window := setupSelection(t, false)
	defer teardownImageTest(window)
	c := window.Canvas()

	c.Unfocus()
	test.AssertRendersToMarkup(t, `
		<canvas padded size="150x200">
			<content>
				<widget pos="10,10" size="120x100" type="*widget.Entry">
					<rectangle fillColor="shadow" pos="0,96" size="120x4"/>
					<widget pos="4,4" size="112x92" type="*widget.textProvider">
						<text pos="4,4" size="104x21">Testing</text>
						<text pos="4,25" size="104x21">Testing</text>
						<text pos="4,46" size="104x21">Testing</text>
					</widget>
				</widget>
			</content>
		</canvas>
	`, c)
	assert.Equal(t, "sti", e.SelectedText())

	c.Focus(e)
	test.AssertRendersToMarkup(t, `
		<canvas padded size="150x200">
			<content>
				<widget pos="10,10" size="120x100" type="*widget.Entry">
					<rectangle fillColor="focus" pos="24,29" size="18x21"/>
					<rectangle fillColor="focus" pos="0,96" size="120x4"/>
					<widget pos="4,4" size="112x92" type="*widget.textProvider">
						<text pos="4,4" size="104x21">Testing</text>
						<text pos="4,25" size="104x21">Testing</text>
						<text pos="4,46" size="104x21">Testing</text>
					</widget>
					<rectangle fillColor="focus" pos="41,29" size="2x21"/>
				</widget>
			</content>
		</canvas>
	`, c)
	assert.Equal(t, "sti", e.SelectedText())
}

func TestEntry_SetPlaceHolder(t *testing.T) {
	entry, window := setupImageTest(t, false)
	defer teardownImageTest(window)
	c := window.Canvas()

	assert.Equal(t, 0, len(entry.Text))

	entry.SetPlaceHolder("Test")
	assert.Equal(t, 0, len(entry.Text))
	test.AssertRendersToMarkup(t, `
		<canvas padded size="150x200">
			<content>
				<widget pos="10,10" size="120x37" type="*widget.Entry">
					<rectangle fillColor="shadow" pos="0,33" size="120x4"/>
					<widget pos="4,4" size="112x29" type="*widget.textProvider">
						<text color="placeholder" pos="4,4" size="104x21">Test</text>
					</widget>
					<widget pos="4,4" size="112x29" type="*widget.textProvider">
						<text pos="4,4" size="104x21"></text>
					</widget>
				</widget>
			</content>
		</canvas>
	`, c)

	entry.SetText("Hi")
	assert.Equal(t, 2, len(entry.Text))
	test.AssertRendersToMarkup(t, `
		<canvas padded size="150x200">
			<content>
				<widget pos="10,10" size="120x37" type="*widget.Entry">
					<rectangle fillColor="shadow" pos="0,33" size="120x4"/>
					<widget pos="4,4" size="112x29" type="*widget.textProvider">
						<text pos="4,4" size="104x21">Hi</text>
					</widget>
				</widget>
			</content>
		</canvas>
	`, c)
}

func TestEntry_SetReadOnly_KeyDown(t *testing.T) {
	entry := widget.NewEntry()

	test.Type(entry, "H")
	entry.SetReadOnly(true)
	test.Type(entry, "i")
	assert.Equal(t, "H", entry.Text)

	entry.SetReadOnly(false)
	test.Type(entry, "i")
	assert.Equal(t, "Hi", entry.Text)
}

func TestEntry_SetReadOnly_OnFocus(t *testing.T) {
	entry, window := setupImageTest(t, false)
	defer teardownImageTest(window)
	c := window.Canvas()

	entry.SetReadOnly(true)
	entry.FocusGained()
	test.AssertRendersToMarkup(t, `
		<canvas padded size="150x200">
			<content>
				<widget pos="10,10" size="120x37" type="*widget.Entry">
					<rectangle fillColor="disabled" pos="0,33" size="120x4"/>
					<widget pos="4,4" size="112x29" type="*widget.textProvider">
						<text color="disabled" pos="4,4" size="104x21"></text>
					</widget>
					<widget pos="4,4" size="112x29" type="*widget.textProvider">
						<text color="disabled" pos="4,4" size="104x21"></text>
					</widget>
				</widget>
			</content>
		</canvas>
	`, c)

	entry.SetReadOnly(false)
	entry.FocusGained()
	test.AssertRendersToMarkup(t, `
		<canvas padded size="150x200">
			<content>
				<widget pos="10,10" size="120x37" type="*widget.Entry">
					<rectangle fillColor="focus" pos="0,33" size="120x4"/>
					<widget pos="4,4" size="112x29" type="*widget.textProvider">
						<text color="placeholder" pos="4,4" size="104x21"></text>
					</widget>
					<widget pos="4,4" size="112x29" type="*widget.textProvider">
						<text pos="4,4" size="104x21"></text>
					</widget>
					<rectangle fillColor="focus" pos="7,8" size="2x21"/>
				</widget>
			</content>
		</canvas>
	`, c)
}

func TestEntry_SetText_EmptyString(t *testing.T) {
	entry := widget.NewEntry()

	assert.Equal(t, 0, entry.CursorColumn)

	test.Type(entry, "test")
	assert.Equal(t, 4, entry.CursorColumn)
	entry.SetText("")
	assert.Equal(t, 0, entry.CursorColumn)

	entry = widget.NewMultiLineEntry()
	test.Type(entry, "test\ntest")

	down := &fyne.KeyEvent{Name: fyne.KeyDown}
	entry.TypedKey(down)

	assert.Equal(t, 4, entry.CursorColumn)
	assert.Equal(t, 1, entry.CursorRow)
	entry.SetText("")
	assert.Equal(t, 0, entry.CursorColumn)
	assert.Equal(t, 0, entry.CursorRow)
}

func TestEntry_SetText_Manual(t *testing.T) {
	entry, window := setupImageTest(t, false)
	defer teardownImageTest(window)
	c := window.Canvas()

	entry.Text = "Test"
	entry.Refresh()
	test.AssertRendersToMarkup(t, `
		<canvas padded size="150x200">
			<content>
				<widget pos="10,10" size="120x37" type="*widget.Entry">
					<rectangle fillColor="shadow" pos="0,33" size="120x4"/>
					<widget pos="4,4" size="112x29" type="*widget.textProvider">
						<text pos="4,4" size="104x21">Test</text>
					</widget>
				</widget>
			</content>
		</canvas>
	`, c)
}

func TestEntry_SetText_Overflow(t *testing.T) {
	entry := widget.NewEntry()

	assert.Equal(t, 0, entry.CursorColumn)

	test.Type(entry, "test")
	assert.Equal(t, 4, entry.CursorColumn)

	entry.SetText("x")
	assert.Equal(t, 1, entry.CursorColumn)

	key := &fyne.KeyEvent{Name: fyne.KeyDelete}
	entry.TypedKey(key)

	assert.Equal(t, 1, entry.CursorColumn)
	assert.Equal(t, "x", entry.Text)

	key = &fyne.KeyEvent{Name: fyne.KeyBackspace}
	entry.TypedKey(key)

	assert.Equal(t, 0, entry.CursorColumn)
	assert.Equal(t, "", entry.Text)
}

func TestEntry_SetText_Underflow(t *testing.T) {
	entry := widget.NewEntry()
	test.Type(entry, "test")
	assert.Equal(t, 4, entry.CursorColumn)

	entry.Text = ""
	entry.Refresh()
	assert.Equal(t, 0, entry.CursorColumn)

	key := &fyne.KeyEvent{Name: fyne.KeyBackspace}
	entry.TypedKey(key)

	assert.Equal(t, 0, entry.CursorColumn)
	assert.Equal(t, "", entry.Text)
}

func TestEntry_Tapped(t *testing.T) {
	entry, window := setupImageTest(t, true)
	defer teardownImageTest(window)
	c := window.Canvas()

	entry.SetText("MMM\nWWW\n")
	test.AssertRendersToMarkup(t, `
		<canvas padded size="150x200">
			<content>
				<widget pos="10,10" size="120x100" type="*widget.Entry">
					<rectangle fillColor="shadow" pos="0,96" size="120x4"/>
					<widget pos="4,4" size="112x92" type="*widget.textProvider">
						<text pos="4,4" size="104x21">MMM</text>
						<text pos="4,25" size="104x21">WWW</text>
						<text pos="4,46" size="104x21"></text>
					</widget>
				</widget>
			</content>
		</canvas>
	`, c)

	test.Tap(entry)
	test.AssertRendersToMarkup(t, `
		<canvas padded size="150x200">
			<content>
				<widget pos="10,10" size="120x100" type="*widget.Entry">
					<rectangle fillColor="focus" pos="0,96" size="120x4"/>
					<widget pos="4,4" size="112x92" type="*widget.textProvider">
						<text pos="4,4" size="104x21">MMM</text>
						<text pos="4,25" size="104x21">WWW</text>
						<text pos="4,46" size="104x21"></text>
					</widget>
					<rectangle fillColor="focus" pos="7,8" size="2x21"/>
				</widget>
			</content>
		</canvas>
	`, c)

	testCharSize := theme.TextSize()
	pos := fyne.NewPos(int(float32(testCharSize)*1.5), testCharSize/2) // tap in the middle of the 2nd "M"
	ev := &fyne.PointEvent{Position: pos}
	entry.Tapped(ev)
	test.AssertRendersToMarkup(t, `
		<canvas padded size="150x200">
			<content>
				<widget pos="10,10" size="120x100" type="*widget.Entry">
					<rectangle fillColor="focus" pos="0,96" size="120x4"/>
					<widget pos="4,4" size="112x92" type="*widget.textProvider">
						<text pos="4,4" size="104x21">MMM</text>
						<text pos="4,25" size="104x21">WWW</text>
						<text pos="4,46" size="104x21"></text>
					</widget>
					<rectangle fillColor="focus" pos="21,8" size="2x21"/>
				</widget>
			</content>
		</canvas>
	`, c)
	assert.Equal(t, 0, entry.CursorRow)
	assert.Equal(t, 1, entry.CursorColumn)

	pos = fyne.NewPos(int(float32(testCharSize)*2.5), testCharSize/2) // tap in the middle of the 3rd "M"
	ev = &fyne.PointEvent{Position: pos}
	entry.Tapped(ev)
	test.AssertRendersToMarkup(t, `
		<canvas padded size="150x200">
			<content>
				<widget pos="10,10" size="120x100" type="*widget.Entry">
					<rectangle fillColor="focus" pos="0,96" size="120x4"/>
					<widget pos="4,4" size="112x92" type="*widget.textProvider">
						<text pos="4,4" size="104x21">MMM</text>
						<text pos="4,25" size="104x21">WWW</text>
						<text pos="4,46" size="104x21"></text>
					</widget>
					<rectangle fillColor="focus" pos="35,8" size="2x21"/>
				</widget>
			</content>
		</canvas>
	`, c)
	assert.Equal(t, 0, entry.CursorRow)
	assert.Equal(t, 2, entry.CursorColumn)

	pos = fyne.NewPos(testCharSize*4, testCharSize/2) // tap after text
	ev = &fyne.PointEvent{Position: pos}
	entry.Tapped(ev)
	test.AssertRendersToMarkup(t, `
		<canvas padded size="150x200">
			<content>
				<widget pos="10,10" size="120x100" type="*widget.Entry">
					<rectangle fillColor="focus" pos="0,96" size="120x4"/>
					<widget pos="4,4" size="112x92" type="*widget.textProvider">
						<text pos="4,4" size="104x21">MMM</text>
						<text pos="4,25" size="104x21">WWW</text>
						<text pos="4,46" size="104x21"></text>
					</widget>
					<rectangle fillColor="focus" pos="49,8" size="2x21"/>
				</widget>
			</content>
		</canvas>
	`, c)
	assert.Equal(t, 0, entry.CursorRow)
	assert.Equal(t, 3, entry.CursorColumn)

	pos = fyne.NewPos(testCharSize, testCharSize*4) // tap below rows
	ev = &fyne.PointEvent{Position: pos}
	entry.Tapped(ev)
	test.AssertRendersToMarkup(t, `
		<canvas padded size="150x200">
			<content>
				<widget pos="10,10" size="120x100" type="*widget.Entry">
					<rectangle fillColor="focus" pos="0,96" size="120x4"/>
					<widget pos="4,4" size="112x92" type="*widget.textProvider">
						<text pos="4,4" size="104x21">MMM</text>
						<text pos="4,25" size="104x21">WWW</text>
						<text pos="4,46" size="104x21"></text>
					</widget>
					<rectangle fillColor="focus" pos="7,50" size="2x21"/>
				</widget>
			</content>
		</canvas>
	`, c)
	assert.Equal(t, 2, entry.CursorRow)
	assert.Equal(t, 0, entry.CursorColumn)
}

func TestEntry_TappedSecondary(t *testing.T) {
	entry, window := setupImageTest(t, false)
	defer teardownImageTest(window)
	c := window.Canvas()

	tapPos := fyne.NewPos(20, 10)
	test.TapSecondaryAt(entry, tapPos)
	test.AssertRendersToMarkup(t, `
		<canvas padded size="150x200">
			<content>
				<widget pos="10,10" size="120x37" type="*widget.Entry">
					<rectangle fillColor="focus" pos="0,33" size="120x4"/>
					<widget pos="4,4" size="112x29" type="*widget.textProvider">
						<text color="placeholder" pos="4,4" size="104x21"></text>
					</widget>
					<widget pos="4,4" size="112x29" type="*widget.textProvider">
						<text pos="4,4" size="104x21"></text>
					</widget>
					<rectangle fillColor="focus" pos="7,8" size="2x21"/>
				</widget>
			</content>
			<overlay>
				<widget size="150x200" type="*widget.OverlayContainer">
					<widget pos="30,20" size="79x136" type="*widget.Menu">
						<widget size="79x136" type="*widget.Shadow">
							<radialGradient centerOffset="0.5,0.5" pos="-4,-4" size="4x4" startColor="shadow"/>
							<linearGradient endColor="shadow" pos="0,-4" size="79x4"/>
							<radialGradient centerOffset="-0.5,0.5" pos="79,-4" size="4x4" startColor="shadow"/>
							<linearGradient angle="270" pos="79,0" size="4x136" startColor="shadow"/>
							<radialGradient centerOffset="-0.5,-0.5" pos="79,136" size="4x4" startColor="shadow"/>
							<linearGradient pos="0,136" size="79x4" startColor="shadow"/>
							<radialGradient centerOffset="0.5,-0.5" pos="-4,136" size="4x4" startColor="shadow"/>
							<linearGradient angle="270" endColor="shadow" pos="-4,0" size="4x136"/>
						</widget>
						<widget size="79x136" type="*widget.ScrollContainer">
							<widget size="79x136" type="*widget.menuBox">
								<container pos="0,4" size="79x144">
									<widget size="79x29" type="*widget.menuItem">
										<text pos="8,4" size="25x21">Cut</text>
									</widget>
									<widget pos="0,33" size="79x29" type="*widget.menuItem">
										<text pos="8,4" size="36x21">Copy</text>
									</widget>
									<widget pos="0,66" size="79x29" type="*widget.menuItem">
										<text pos="8,4" size="39x21">Paste</text>
									</widget>
									<widget pos="0,99" size="79x29" type="*widget.menuItem">
										<text pos="8,4" size="63x21">Select all</text>
									</widget>
								</container>
							</widget>
						</widget>
					</widget>
				</widget>
			</overlay>
		</canvas>
	`, c)
	assert.Equal(t, 1, len(c.Overlays().List()))
	c.Overlays().Remove(c.Overlays().Top())

	entry.Disable()
	test.TapSecondaryAt(entry, tapPos)
	test.AssertRendersToMarkup(t, `
		<canvas padded size="150x200">
			<content>
				<widget pos="10,10" size="120x37" type="*widget.Entry">
					<rectangle fillColor="disabled" pos="0,33" size="120x4"/>
					<widget pos="4,4" size="112x29" type="*widget.textProvider">
						<text color="disabled" pos="4,4" size="104x21"></text>
					</widget>
					<widget pos="4,4" size="112x29" type="*widget.textProvider">
						<text color="disabled" pos="4,4" size="104x21"></text>
					</widget>
				</widget>
			</content>
			<overlay>
				<widget size="150x200" type="*widget.OverlayContainer">
					<widget pos="30,20" size="79x70" type="*widget.Menu">
						<widget size="79x70" type="*widget.Shadow">
							<radialGradient centerOffset="0.5,0.5" pos="-4,-4" size="4x4" startColor="shadow"/>
							<linearGradient endColor="shadow" pos="0,-4" size="79x4"/>
							<radialGradient centerOffset="-0.5,0.5" pos="79,-4" size="4x4" startColor="shadow"/>
							<linearGradient angle="270" pos="79,0" size="4x70" startColor="shadow"/>
							<radialGradient centerOffset="-0.5,-0.5" pos="79,70" size="4x4" startColor="shadow"/>
							<linearGradient pos="0,70" size="79x4" startColor="shadow"/>
							<radialGradient centerOffset="0.5,-0.5" pos="-4,70" size="4x4" startColor="shadow"/>
							<linearGradient angle="270" endColor="shadow" pos="-4,0" size="4x70"/>
						</widget>
						<widget size="79x70" type="*widget.ScrollContainer">
							<widget size="79x70" type="*widget.menuBox">
								<container pos="0,4" size="79x78">
									<widget size="79x29" type="*widget.menuItem">
										<text pos="8,4" size="36x21">Copy</text>
									</widget>
									<widget pos="0,33" size="79x29" type="*widget.menuItem">
										<text pos="8,4" size="63x21">Select all</text>
									</widget>
								</container>
							</widget>
						</widget>
					</widget>
				</widget>
			</overlay>
		</canvas>
	`, c)
	assert.Equal(t, 1, len(c.Overlays().List()))
	c.Overlays().Remove(c.Overlays().Top())

	entry.Password = true
	entry.Refresh()
	test.TapSecondaryAt(entry, tapPos)
	test.AssertRendersToMarkup(t, `
		<canvas padded size="150x200">
			<content>
				<widget pos="10,10" size="120x37" type="*widget.Entry">
					<rectangle fillColor="disabled" pos="0,33" size="120x4"/>
					<widget pos="4,4" size="112x29" type="*widget.textProvider">
						<text color="disabled" pos="4,4" size="104x21"></text>
					</widget>
					<widget pos="4,4" size="112x29" type="*widget.textProvider">
						<text color="disabled" pos="4,4" size="104x21"></text>
					</widget>
				</widget>
			</content>
		</canvas>
	`, c)
	assert.Nil(t, c.Overlays().Top(), "No popup for disabled password")

	entry.Enable()
	test.TapSecondaryAt(entry, tapPos)
	test.AssertRendersToMarkup(t, `
		<canvas padded size="150x200">
			<content>
				<widget pos="10,10" size="120x37" type="*widget.Entry">
					<rectangle fillColor="focus" pos="0,33" size="120x4"/>
					<widget pos="4,4" size="112x29" type="*widget.textProvider">
						<text color="placeholder" pos="4,4" size="104x21"></text>
					</widget>
					<widget pos="4,4" size="112x29" type="*widget.textProvider">
						<text pos="4,4" size="104x21"></text>
					</widget>
					<rectangle fillColor="focus" pos="7,8" size="2x21"/>
				</widget>
			</content>
			<overlay>
				<widget size="150x200" type="*widget.OverlayContainer">
					<widget pos="30,20" size="79x70" type="*widget.Menu">
						<widget size="79x70" type="*widget.Shadow">
							<radialGradient centerOffset="0.5,0.5" pos="-4,-4" size="4x4" startColor="shadow"/>
							<linearGradient endColor="shadow" pos="0,-4" size="79x4"/>
							<radialGradient centerOffset="-0.5,0.5" pos="79,-4" size="4x4" startColor="shadow"/>
							<linearGradient angle="270" pos="79,0" size="4x70" startColor="shadow"/>
							<radialGradient centerOffset="-0.5,-0.5" pos="79,70" size="4x4" startColor="shadow"/>
							<linearGradient pos="0,70" size="79x4" startColor="shadow"/>
							<radialGradient centerOffset="0.5,-0.5" pos="-4,70" size="4x4" startColor="shadow"/>
							<linearGradient angle="270" endColor="shadow" pos="-4,0" size="4x70"/>
						</widget>
						<widget size="79x70" type="*widget.ScrollContainer">
							<widget size="79x70" type="*widget.menuBox">
								<container pos="0,4" size="79x78">
									<widget size="79x29" type="*widget.menuItem">
										<text pos="8,4" size="39x21">Paste</text>
									</widget>
									<widget pos="0,33" size="79x29" type="*widget.menuItem">
										<text pos="8,4" size="63x21">Select all</text>
									</widget>
								</container>
							</widget>
						</widget>
					</widget>
				</widget>
			</overlay>
		</canvas>
	`, c)
	assert.Equal(t, 1, len(c.Overlays().List()))
}

func TestEntry_TextWrap(t *testing.T) {
	singleLineWrapOffMarkup := `
		<canvas padded size="150x200">
			<content>
				<widget pos="10,10" size="120x37" type="*widget.Entry">
					<rectangle fillColor="focus" pos="0,33" size="120x4"/>
					<widget pos="4,4" size="112x29" type="*widget.textProvider">
						<text pos="4,4" size="104x21">Testing Wrapping</text>
					</widget>
					<rectangle fillColor="focus" pos="7,8" size="2x21"/>
				</widget>
			</content>
		</canvas>
	`
	multiLineWrapOffMarkup := `
		<canvas padded size="150x200">
			<content>
				<widget pos="10,10" size="120x100" type="*widget.Entry">
					<rectangle fillColor="focus" pos="0,96" size="120x4"/>
					<widget pos="4,4" size="112x92" type="*widget.textProvider">
						<text pos="4,4" size="104x21">A long text on short words w/o NLs or LFs.</text>
					</widget>
					<rectangle fillColor="focus" pos="7,8" size="2x21"/>
				</widget>
			</content>
		</canvas>
	`
	for name, tt := range map[string]struct {
		multiLine bool
		want      string
		wrap      fyne.TextWrap
	}{
		"single line WrapOff": {
			want: singleLineWrapOffMarkup,
		},
		// Disallowed - fallback to TextWrapOff
		"single line Truncate": {
			wrap: fyne.TextTruncate,
			want: singleLineWrapOffMarkup,
		},
		// Disallowed - fallback to TextWrapOff
		"single line WrapBreak": {
			wrap: fyne.TextWrapBreak,
			want: singleLineWrapOffMarkup,
		},
		// Disallowed - fallback to TextWrapOff
		"single line WrapWord": {
			wrap: fyne.TextWrapWord,
			want: singleLineWrapOffMarkup,
		},
		"multi line WrapOff": {
			multiLine: true,
			want:      multiLineWrapOffMarkup,
		},
		// Disallowed - fallback to TextWrapOff
		"multi line Truncate": {
			multiLine: true,
			wrap:      fyne.TextTruncate,
			want:      multiLineWrapOffMarkup,
		},
		"multi line WrapBreak": {
			multiLine: true,
			wrap:      fyne.TextWrapBreak,
			want: `
				<canvas padded size="150x200">
					<content>
						<widget pos="10,10" size="120x100" type="*widget.Entry">
							<rectangle fillColor="focus" pos="0,96" size="120x4"/>
							<widget pos="4,4" size="112x92" type="*widget.textProvider">
								<text pos="4,4" size="104x21">A long text on </text>
								<text pos="4,25" size="104x21">short words w</text>
								<text pos="4,46" size="104x21">/o NLs or LFs.</text>
							</widget>
							<rectangle fillColor="focus" pos="7,8" size="2x21"/>
						</widget>
					</content>
				</canvas>
			`,
		},
		"multi line WrapWord": {
			multiLine: true,
			wrap:      fyne.TextWrapWord,
			want: `
				<canvas padded size="150x200">
					<content>
						<widget pos="10,10" size="120x100" type="*widget.Entry">
							<rectangle fillColor="focus" pos="0,96" size="120x4"/>
							<widget pos="4,4" size="112x92" type="*widget.textProvider">
								<text pos="4,4" size="104x21">A long text on</text>
								<text pos="4,25" size="104x21">short words</text>
								<text pos="4,46" size="104x21">w/o NLs or</text>
								<text pos="4,67" size="104x21">LFs.</text>
							</widget>
							<rectangle fillColor="focus" pos="7,8" size="2x21"/>
						</widget>
					</content>
				</canvas>
			`,
		},
	} {
		t.Run(name, func(t *testing.T) {
			e, window := setupImageTest(t, tt.multiLine)
			defer teardownImageTest(window)
			c := window.Canvas()

			c.Focus(e)
			e.Wrapping = tt.wrap
			if tt.multiLine {
				e.SetText("A long text on short words w/o NLs or LFs.")
			} else {
				e.SetText("Testing Wrapping")
			}
			test.AssertRendersToMarkup(t, tt.want, c)
		})
	}
}

<<<<<<< HEAD
func TestEntry_ValidatedEntry(t *testing.T) {
	entry, window := setupImageTest(t, false)
	defer teardownImageTest(window)
	c := window.Canvas()

	r := validation.NewRegexp(`^\d{4}-\d{2}-\d{2}`, "Input is not a valid date")
	entry.Validator = r
	test.AssertRendersToMarkup(t, `
		<canvas padded size="150x200">
			<content>
				<widget pos="10,10" size="120x37" type="*widget.Entry">
					<rectangle fillColor="shadow" pos="0,33" size="120x4"/>
					<widget pos="4,4" size="112x29" type="*widget.textProvider">
						<text color="placeholder" pos="4,4" size="104x21"></text>
					</widget>
					<widget pos="4,4" size="112x29" type="*widget.textProvider">
						<text pos="4,4" size="104x21"></text>
					</widget>
				</widget>
			</content>
		</canvas>
	`, c)

	test.Type(entry, "2020-02")
	assert.Error(t, r(entry.Text))
	entry.FocusLost()
	// TODO: error color should be named “error” in the future
	test.AssertRendersToMarkup(t, `
		<canvas padded size="150x200">
			<content>
				<widget pos="10,10" size="120x37" type="*widget.Entry">
					<rectangle fillColor="rgba(244,67,54,255)" pos="0,33" size="120x4"/>
					<widget pos="4,4" size="112x29" type="*widget.textProvider">
						<text pos="4,4" size="104x21">2020-02</text>
					</widget>
					<widget pos="92,8" size="20x20" type="*widget.validationStatus">
						<image rsc="errorIcon" size="iconInlineSize" themed="error"/>
					</widget>
				</widget>
			</content>
		</canvas>
	`, c)

	test.Type(entry, "-12")
	assert.NoError(t, r(entry.Text))
	test.AssertRendersToMarkup(t, `
		<canvas padded size="150x200">
			<content>
				<widget pos="10,10" size="120x37" type="*widget.Entry">
					<rectangle fillColor="focus" pos="0,33" size="120x4"/>
					<widget pos="4,4" size="112x29" type="*widget.textProvider">
						<text pos="4,4" size="104x21">2020-02-12</text>
					</widget>
					<rectangle fillColor="focus" pos="87,8" size="2x21"/>
					<widget pos="92,8" size="20x20" type="*widget.validationStatus">
						<image rsc="confirmIcon" size="iconInlineSize"/>
					</widget>
				</widget>
			</content>
		</canvas>
	`, c)
}

=======
>>>>>>> 7489e4a6
func TestMultiLineEntry_MinSize(t *testing.T) {
	entry := widget.NewEntry()
	singleMin := entry.MinSize()

	multi := widget.NewMultiLineEntry()
	multiMin := multi.MinSize()

	assert.Equal(t, singleMin.Width, multiMin.Width)
	assert.True(t, multiMin.Height > singleMin.Height)

	multi.MultiLine = false
	multiMin = multi.MinSize()
	assert.Equal(t, singleMin.Height, multiMin.Height)
}

func TestPasswordEntry_ActionItemSizeAndPlacement(t *testing.T) {
	e := widget.NewEntry()
	b := widget.NewButton("", func() {})
	b.Icon = theme.CancelIcon()
	e.ActionItem = b
	test.WidgetRenderer(e).Layout(e.MinSize())
	assert.Equal(t, fyne.NewSize(theme.IconInlineSize(), theme.IconInlineSize()), b.Size())
	assert.Equal(t, fyne.NewPos(e.MinSize().Width-2*theme.Padding()-b.Size().Width, 2*theme.Padding()), b.Position())
}

func TestPasswordEntry_NewlineIgnored(t *testing.T) {
	entry := widget.NewPasswordEntry()
	entry.SetText("test")

	checkNewlineIgnored(t, entry)
}

func TestPasswordEntry_Obfuscation(t *testing.T) {
	entry, window := setupPasswordTest(t)
	defer teardownImageTest(window)
	c := window.Canvas()

	test.Type(entry, "Hié™שרה")
	assert.Equal(t, "Hié™שרה", entry.Text)
	test.AssertRendersToMarkup(t, `
		<canvas padded size="150x100">
			<content>
				<widget pos="10,10" size="130x37" type="*widget.Entry">
					<rectangle fillColor="focus" pos="0,33" size="130x4"/>
					<widget pos="4,4" size="142x29" type="*widget.textProvider">
						<text pos="4,4" size="134x21">•••••••</text>
					</widget>
					<rectangle fillColor="focus" pos="47,8" size="2x21"/>
					<widget pos="102,8" size="20x20" type="*widget.passwordRevealer">
						<image rsc="visibilityOffIcon" size="iconInlineSize"/>
					</widget>
				</widget>
			</content>
		</canvas>
	`, c)
}

func TestPasswordEntry_Placeholder(t *testing.T) {
	entry, window := setupPasswordTest(t)
	defer teardownImageTest(window)
	c := window.Canvas()

	entry.SetPlaceHolder("Password")
	test.AssertRendersToMarkup(t, `
		<canvas padded size="150x100">
			<content>
				<widget pos="10,10" size="130x37" type="*widget.Entry">
					<rectangle fillColor="shadow" pos="0,33" size="130x4"/>
					<widget pos="4,4" size="142x29" type="*widget.textProvider">
						<text color="placeholder" pos="4,4" size="134x21">Password</text>
					</widget>
					<widget pos="4,4" size="142x29" type="*widget.textProvider">
						<text pos="4,4" size="134x21"></text>
					</widget>
					<widget pos="102,8" size="20x20" type="*widget.passwordRevealer">
						<image rsc="visibilityOffIcon" size="iconInlineSize"/>
					</widget>
				</widget>
			</content>
		</canvas>
	`, c)

	test.Type(entry, "Hié™שרה")
	assert.Equal(t, "Hié™שרה", entry.Text)
	test.AssertRendersToMarkup(t, `
		<canvas padded size="150x100">
			<content>
				<widget pos="10,10" size="130x37" type="*widget.Entry">
					<rectangle fillColor="focus" pos="0,33" size="130x4"/>
					<widget pos="4,4" size="142x29" type="*widget.textProvider">
						<text pos="4,4" size="134x21">•••••••</text>
					</widget>
					<rectangle fillColor="focus" pos="47,8" size="2x21"/>
					<widget pos="102,8" size="20x20" type="*widget.passwordRevealer">
						<image rsc="visibilityOffIcon" size="iconInlineSize"/>
					</widget>
				</widget>
			</content>
		</canvas>
	`, c)
}

func TestPasswordEntry_Reveal(t *testing.T) {
	test.NewApp()
	defer test.NewApp()

	initial := `
		<canvas padded size="150x100">
			<content>
				<widget pos="10,10" size="130x37" type="*widget.Entry">
					<rectangle fillColor="shadow" pos="0,33" size="130x4"/>
					<widget pos="4,4" size="142x29" type="*widget.textProvider">
						<text color="placeholder" pos="4,4" size="134x21"></text>
					</widget>
					<widget pos="4,4" size="142x29" type="*widget.textProvider">
						<text pos="4,4" size="134x21"></text>
					</widget>
					<widget pos="102,8" size="20x20" type="*widget.passwordRevealer">
						<image rsc="visibilityOffIcon" size="iconInlineSize"/>
					</widget>
				</widget>
			</content>
		</canvas>
	`
	concealed := `
		<canvas padded size="150x100">
			<content>
				<widget pos="10,10" size="130x37" type="*widget.Entry">
					<rectangle fillColor="focus" pos="0,33" size="130x4"/>
					<widget pos="4,4" size="142x29" type="*widget.textProvider">
						<text pos="4,4" size="134x21">•••••••</text>
					</widget>
					<rectangle fillColor="focus" pos="47,8" size="2x21"/>
					<widget pos="102,8" size="20x20" type="*widget.passwordRevealer">
						<image rsc="visibilityOffIcon" size="iconInlineSize"/>
					</widget>
				</widget>
			</content>
		</canvas>
	`
	revealed := `
		<canvas padded size="150x100">
			<content>
				<widget pos="10,10" size="130x37" type="*widget.Entry">
					<rectangle fillColor="focus" pos="0,33" size="130x4"/>
					<widget pos="4,4" size="142x29" type="*widget.textProvider">
						<text pos="4,4" size="134x21">Hié™שרה</text>
					</widget>
					<rectangle fillColor="focus" pos="70,8" size="2x21"/>
					<widget pos="102,8" size="20x20" type="*widget.passwordRevealer">
						<image rsc="visibilityIcon" size="iconInlineSize"/>
					</widget>
				</widget>
			</content>
		</canvas>
	`
	t.Run("NewPasswordEntry constructor", func(t *testing.T) {
		entry := widget.NewPasswordEntry()
		window := test.NewWindow(entry)
		defer window.Close()
		window.Resize(fyne.NewSize(150, 100))
		entry.Resize(entry.MinSize().Max(fyne.NewSize(130, 0)))
		entry.Move(fyne.NewPos(10, 10))
		c := window.Canvas()

		test.AssertRendersToMarkup(t, initial, c)

		c.Focus(entry)
		test.Type(entry, "Hié™שרה")
		assert.Equal(t, "Hié™שרה", entry.Text)
		test.AssertRendersToMarkup(t, concealed, c)

		// update the Password field
		entry.Password = false
		entry.Refresh()
		assert.Equal(t, "Hié™שרה", entry.Text)
		test.AssertRendersToMarkup(t, revealed, c)
		assert.Equal(t, entry, c.Focused())

		// update the Password field
		entry.Password = true
		entry.Refresh()
		assert.Equal(t, "Hié™שרה", entry.Text)
		test.AssertRendersToMarkup(t, concealed, c)
		assert.Equal(t, entry, c.Focused())

		// tap on action icon
		tapPos := fyne.NewPos(140-theme.Padding()*2-theme.IconInlineSize()/2, 10+entry.Size().Height/2)
		test.TapCanvas(c, tapPos)
		assert.Equal(t, "Hié™שרה", entry.Text)
		test.AssertRendersToMarkup(t, revealed, c)
		assert.Equal(t, entry, c.Focused())

		// tap on action icon
		test.TapCanvas(c, tapPos)
		assert.Equal(t, "Hié™שרה", entry.Text)
		test.AssertRendersToMarkup(t, concealed, c)
		assert.Equal(t, entry, c.Focused())
	})

	// This test cover backward compatibility use case when on an Entry widget
	// the Password field is set to true.
	// In this case the action item will be set when the renderer is created.
	t.Run("Entry with Password field", func(t *testing.T) {
		entry := &widget.Entry{}
		entry.Password = true
		entry.Refresh()
		window := test.NewWindow(entry)
		defer window.Close()
		window.Resize(fyne.NewSize(150, 100))
		entry.Resize(entry.MinSize().Max(fyne.NewSize(130, 0)))
		entry.Move(fyne.NewPos(10, 10))
		c := window.Canvas()

		test.AssertRendersToMarkup(t, initial, c)

		c.Focus(entry)
		test.Type(entry, "Hié™שרה")
		assert.Equal(t, "Hié™שרה", entry.Text)
		test.AssertRendersToMarkup(t, concealed, c)

		// update the Password field
		entry.Password = false
		entry.Refresh()
		assert.Equal(t, "Hié™שרה", entry.Text)
		test.AssertRendersToMarkup(t, revealed, c)
		assert.Equal(t, entry, c.Focused())
	})
}

func TestSingleLineEntry_NewlineIgnored(t *testing.T) {
	entry := &widget.Entry{MultiLine: false}
	entry.SetText("test")

	checkNewlineIgnored(t, entry)
}

const (
	keyShiftLeftDown  fyne.KeyName = "LeftShiftDown"
	keyShiftLeftUp    fyne.KeyName = "LeftShiftUp"
	keyShiftRightDown fyne.KeyName = "RightShiftDown"
	keyShiftRightUp   fyne.KeyName = "RightShiftUp"
)

var typeKeys = func(e *widget.Entry, keys ...fyne.KeyName) {
	var keyDown = func(key *fyne.KeyEvent) {
		e.KeyDown(key)
		e.TypedKey(key)
	}

	for _, key := range keys {
		switch key {
		case keyShiftLeftDown:
			keyDown(&fyne.KeyEvent{Name: desktop.KeyShiftLeft})
		case keyShiftLeftUp:
			e.KeyUp(&fyne.KeyEvent{Name: desktop.KeyShiftLeft})
		case keyShiftRightDown:
			keyDown(&fyne.KeyEvent{Name: desktop.KeyShiftRight})
		case keyShiftRightUp:
			e.KeyUp(&fyne.KeyEvent{Name: desktop.KeyShiftRight})
		default:
			keyDown(&fyne.KeyEvent{Name: key})
			e.KeyUp(&fyne.KeyEvent{Name: key})
		}
	}
}

func checkNewlineIgnored(t *testing.T, entry *widget.Entry) {
	assert.Equal(t, 0, entry.CursorRow)

	// only 1 line, do nothing
	down := &fyne.KeyEvent{Name: fyne.KeyDown}
	entry.TypedKey(down)
	assert.Equal(t, 0, entry.CursorRow)

	// return is ignored, do nothing
	ret := &fyne.KeyEvent{Name: fyne.KeyReturn}
	entry.TypedKey(ret)
	assert.Equal(t, 0, entry.CursorRow)

	up := &fyne.KeyEvent{Name: fyne.KeyUp}
	entry.TypedKey(up)
	assert.Equal(t, 0, entry.CursorRow)

	// don't go beyond top
	entry.TypedKey(up)
	assert.Equal(t, 0, entry.CursorRow)
}

func getClickPosition(str string, row int) *fyne.PointEvent {
	x := fyne.MeasureText(str, theme.TextSize(), fyne.TextStyle{}).Width + theme.Padding()

	rowHeight := fyne.MeasureText("M", theme.TextSize(), fyne.TextStyle{}).Height
	y := theme.Padding() + row*rowHeight + rowHeight/2

	pos := fyne.NewPos(x, y)
	return &fyne.PointEvent{Position: pos}
}

func setupImageTest(t *testing.T, multiLine bool) (*widget.Entry, fyne.Window) {
	test.NewApp()

	entry := &widget.Entry{MultiLine: multiLine}
	w := test.NewWindow(entry)
	w.Resize(fyne.NewSize(150, 200))

	if multiLine {
		entry.Resize(fyne.NewSize(120, 100))
	} else {
		entry.Resize(entry.MinSize().Max(fyne.NewSize(120, 0)))
	}
	entry.Move(fyne.NewPos(10, 10))

	if multiLine {
		test.AssertRendersToMarkup(t, `
			<canvas padded size="150x200">
				<content>
					<widget pos="10,10" size="120x100" type="*widget.Entry">
						<rectangle fillColor="shadow" pos="0,96" size="120x4"/>
						<widget pos="4,4" size="112x92" type="*widget.textProvider">
							<text color="placeholder" pos="4,4" size="104x21"></text>
						</widget>
						<widget pos="4,4" size="112x92" type="*widget.textProvider">
							<text pos="4,4" size="104x21"></text>
						</widget>
					</widget>
				</content>
			</canvas>
		`, w.Canvas())
	} else {
		test.AssertRendersToMarkup(t, `
			<canvas padded size="150x200">
				<content>
					<widget pos="10,10" size="120x37" type="*widget.Entry">
						<rectangle fillColor="shadow" pos="0,33" size="120x4"/>
						<widget pos="4,4" size="112x29" type="*widget.textProvider">
							<text color="placeholder" pos="4,4" size="104x21"></text>
						</widget>
						<widget pos="4,4" size="112x29" type="*widget.textProvider">
							<text pos="4,4" size="104x21"></text>
						</widget>
					</widget>
				</content>
			</canvas>
		`, w.Canvas())
	}

	return entry, w
}

func setupPasswordTest(t *testing.T) (*widget.Entry, fyne.Window) {
	test.NewApp()

	entry := widget.NewPasswordEntry()
	w := test.NewWindow(entry)
	w.Resize(fyne.NewSize(150, 100))

	entry.Resize(entry.MinSize().Max(fyne.NewSize(130, 0)))
	entry.Move(fyne.NewPos(10, 10))

	test.AssertRendersToMarkup(t, `
		<canvas padded size="150x100">
			<content>
				<widget pos="10,10" size="130x37" type="*widget.Entry">
					<rectangle fillColor="shadow" pos="0,33" size="130x4"/>
					<widget pos="4,4" size="142x29" type="*widget.textProvider">
						<text color="placeholder" pos="4,4" size="134x21"></text>
					</widget>
					<widget pos="4,4" size="142x29" type="*widget.textProvider">
						<text pos="4,4" size="134x21"></text>
					</widget>
					<widget pos="102,8" size="20x20" type="*widget.passwordRevealer">
						<image rsc="visibilityOffIcon" size="iconInlineSize"/>
					</widget>
				</widget>
			</content>
		</canvas>
	`, w.Canvas())

	return entry, w
}

// Selects "sti" on line 2 of a new multiline
// T e s t i n g
// T e[s t i]n g
// T e s t i n g
func setupSelection(t *testing.T, reverse bool) (*widget.Entry, fyne.Window) {
	e, window := setupImageTest(t, true)
	e.SetText("Testing\nTesting\nTesting")
	c := window.Canvas()
	c.Focus(e)
	if reverse {
		e.CursorRow = 1
		e.CursorColumn = 5
		typeKeys(e, keyShiftLeftDown, fyne.KeyLeft, fyne.KeyLeft, fyne.KeyLeft)
		test.AssertRendersToMarkup(t, `
			<canvas padded size="150x200">
				<content>
					<widget pos="10,10" size="120x100" type="*widget.Entry">
						<rectangle fillColor="focus" pos="24,29" size="18x21"/>
						<rectangle fillColor="focus" pos="0,96" size="120x4"/>
						<widget pos="4,4" size="112x92" type="*widget.textProvider">
							<text pos="4,4" size="104x21">Testing</text>
							<text pos="4,25" size="104x21">Testing</text>
							<text pos="4,46" size="104x21">Testing</text>
						</widget>
						<rectangle fillColor="focus" pos="24,29" size="2x21"/>
					</widget>
				</content>
			</canvas>
		`, c)
		assert.Equal(t, "sti", e.SelectedText())
	} else {
		e.CursorRow = 1
		e.CursorColumn = 2
		typeKeys(e, keyShiftLeftDown, fyne.KeyRight, fyne.KeyRight, fyne.KeyRight)
		test.AssertRendersToMarkup(t, `
			<canvas padded size="150x200">
				<content>
					<widget pos="10,10" size="120x100" type="*widget.Entry">
						<rectangle fillColor="focus" pos="24,29" size="18x21"/>
						<rectangle fillColor="focus" pos="0,96" size="120x4"/>
						<widget pos="4,4" size="112x92" type="*widget.textProvider">
							<text pos="4,4" size="104x21">Testing</text>
							<text pos="4,25" size="104x21">Testing</text>
							<text pos="4,46" size="104x21">Testing</text>
						</widget>
						<rectangle fillColor="focus" pos="41,29" size="2x21"/>
					</widget>
				</content>
			</canvas>
		`, c)
		assert.Equal(t, "sti", e.SelectedText())
	}

	return e, window
}

func teardownImageTest(w fyne.Window) {
	w.Close()
	test.NewApp()
}<|MERGE_RESOLUTION|>--- conflicted
+++ resolved
@@ -2769,72 +2769,6 @@
 	}
 }
 
-<<<<<<< HEAD
-func TestEntry_ValidatedEntry(t *testing.T) {
-	entry, window := setupImageTest(t, false)
-	defer teardownImageTest(window)
-	c := window.Canvas()
-
-	r := validation.NewRegexp(`^\d{4}-\d{2}-\d{2}`, "Input is not a valid date")
-	entry.Validator = r
-	test.AssertRendersToMarkup(t, `
-		<canvas padded size="150x200">
-			<content>
-				<widget pos="10,10" size="120x37" type="*widget.Entry">
-					<rectangle fillColor="shadow" pos="0,33" size="120x4"/>
-					<widget pos="4,4" size="112x29" type="*widget.textProvider">
-						<text color="placeholder" pos="4,4" size="104x21"></text>
-					</widget>
-					<widget pos="4,4" size="112x29" type="*widget.textProvider">
-						<text pos="4,4" size="104x21"></text>
-					</widget>
-				</widget>
-			</content>
-		</canvas>
-	`, c)
-
-	test.Type(entry, "2020-02")
-	assert.Error(t, r(entry.Text))
-	entry.FocusLost()
-	// TODO: error color should be named “error” in the future
-	test.AssertRendersToMarkup(t, `
-		<canvas padded size="150x200">
-			<content>
-				<widget pos="10,10" size="120x37" type="*widget.Entry">
-					<rectangle fillColor="rgba(244,67,54,255)" pos="0,33" size="120x4"/>
-					<widget pos="4,4" size="112x29" type="*widget.textProvider">
-						<text pos="4,4" size="104x21">2020-02</text>
-					</widget>
-					<widget pos="92,8" size="20x20" type="*widget.validationStatus">
-						<image rsc="errorIcon" size="iconInlineSize" themed="error"/>
-					</widget>
-				</widget>
-			</content>
-		</canvas>
-	`, c)
-
-	test.Type(entry, "-12")
-	assert.NoError(t, r(entry.Text))
-	test.AssertRendersToMarkup(t, `
-		<canvas padded size="150x200">
-			<content>
-				<widget pos="10,10" size="120x37" type="*widget.Entry">
-					<rectangle fillColor="focus" pos="0,33" size="120x4"/>
-					<widget pos="4,4" size="112x29" type="*widget.textProvider">
-						<text pos="4,4" size="104x21">2020-02-12</text>
-					</widget>
-					<rectangle fillColor="focus" pos="87,8" size="2x21"/>
-					<widget pos="92,8" size="20x20" type="*widget.validationStatus">
-						<image rsc="confirmIcon" size="iconInlineSize"/>
-					</widget>
-				</widget>
-			</content>
-		</canvas>
-	`, c)
-}
-
-=======
->>>>>>> 7489e4a6
 func TestMultiLineEntry_MinSize(t *testing.T) {
 	entry := widget.NewEntry()
 	singleMin := entry.MinSize()
