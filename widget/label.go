package widget

import (
	"fyne.io/fyne/v2"
	"fyne.io/fyne/v2/data/binding"
	"fyne.io/fyne/v2/internal/cache"
)

// Label widget is a label component with appropriate padding and layout.
type Label struct {
	BaseWidget
	Text      string
	Alignment fyne.TextAlign // The alignment of the Text
	Wrapping  fyne.TextWrap  // The wrapping of the Text
	TextStyle fyne.TextStyle // The style of the label text
	provider  *RichText

	binder basicBinder
}

// NewLabel creates a new label widget with the set text content
func NewLabel(text string) *Label {
	return NewLabelWithStyle(text, fyne.TextAlignLeading, fyne.TextStyle{})
}

// NewLabelWithData returns an Label widget connected to the specified data source.
//
// Since: 2.0
func NewLabelWithData(data binding.String) *Label {
	label := NewLabel("")
	label.Bind(data)

	return label
}

// NewLabelWithStyle creates a new label widget with the set text content
func NewLabelWithStyle(text string, alignment fyne.TextAlign, style fyne.TextStyle) *Label {
	l := &Label{
		Text:      text,
		Alignment: alignment,
		TextStyle: style,
	}

	l.ExtendBaseWidget(l)
	return l
}

// Bind connects the specified data source to this Label.
// The current value will be displayed and any changes in the data will cause the widget to update.
//
// Since: 2.0
func (l *Label) Bind(data binding.String) {
	l.binder.SetCallback(l.updateFromData) // This could only be done once, maybe in ExtendBaseWidget?
	l.binder.Bind(data)
}

// CreateRenderer is a private method to Fyne which links this widget to its renderer
func (l *Label) CreateRenderer() fyne.WidgetRenderer {
	l.provider = NewRichTextWithText(l.Text)
	l.ExtendBaseWidget(l)
	l.syncSegments()

	return l.provider.CreateRenderer()
}

// ExtendBaseWidget is used by an extending widget to make use of BaseWidget functionality.
func (l *Label) ExtendBaseWidget(w fyne.Widget) {
	if w == nil {
		w = l
	}
	l.BaseWidget.ExtendBaseWidget(w)
	if l.provider != nil {
		l.provider.ExtendBaseWidget(l.super())
	}
}

// MinSize returns the size that this label should not shrink below.
//
// Implements: fyne.Widget
func (l *Label) MinSize() fyne.Size {
	if l.provider == nil {
		l.ExtendBaseWidget(l)
		cache.Renderer(l.super())
	}

	return l.provider.MinSize()
}

// Refresh triggers a redraw of the label.
//
// Implements: fyne.Widget
func (l *Label) Refresh() {
	if l.provider == nil { // not created until visible
		return
	}
	l.syncSegments()
	l.provider.Refresh()
	l.BaseWidget.Refresh()
}

// Resize sets a new size for the label.
// This should only be called if it is not in a container with a layout manager.
//
// Implements: fyne.Widget
func (l *Label) Resize(s fyne.Size) {
	l.BaseWidget.Resize(s)
	if l.provider != nil {
		l.provider.Resize(s)
	}
}

// SetText sets the text of the label
func (l *Label) SetText(text string) {
	l.Text = text
	l.Refresh()
}

// Unbind disconnects any configured data source from this Label.
// The current value will remain at the last value of the data source.
//
// Since: 2.0
func (l *Label) Unbind() {
	l.binder.Unbind()
}

func (l *Label) syncSegments() {
	l.provider.Wrapping = l.Wrapping
<<<<<<< HEAD
	l.provider.Segments[0].(*TextSegment).Style = RichTextStyle{
		Alignment: l.Alignment,
		Inline:    true,
		TextStyle: l.TextStyle,
	}
	l.provider.Segments[0].(*TextSegment).Text = l.Text
=======
	l.provider.Segments = []RichTextSegment{&TextSegment{
		Style: RichTextStyle{
			Alignment: l.Alignment,
			Inline:    true,
			TextStyle: l.TextStyle,
		},
		Text: l.Text,
	}}
}

func (l *Label) updateFromData(data binding.DataItem) {
	if data == nil {
		return
	}
	textSource, ok := data.(binding.String)
	if !ok {
		return
	}
	val, err := textSource.Get()
	if err != nil {
		fyne.LogError("Error getting current data value", err)
		return
	}
	l.SetText(val)
>>>>>>> ea3aa791
}<|MERGE_RESOLUTION|>--- conflicted
+++ resolved
@@ -125,22 +125,12 @@
 
 func (l *Label) syncSegments() {
 	l.provider.Wrapping = l.Wrapping
-<<<<<<< HEAD
 	l.provider.Segments[0].(*TextSegment).Style = RichTextStyle{
 		Alignment: l.Alignment,
 		Inline:    true,
 		TextStyle: l.TextStyle,
 	}
 	l.provider.Segments[0].(*TextSegment).Text = l.Text
-=======
-	l.provider.Segments = []RichTextSegment{&TextSegment{
-		Style: RichTextStyle{
-			Alignment: l.Alignment,
-			Inline:    true,
-			TextStyle: l.TextStyle,
-		},
-		Text: l.Text,
-	}}
 }
 
 func (l *Label) updateFromData(data binding.DataItem) {
@@ -157,5 +147,4 @@
 		return
 	}
 	l.SetText(val)
->>>>>>> ea3aa791
 }