package widget_test

import (
	"errors"
	"testing"

	"fyne.io/fyne/v2/data/validation"
	"fyne.io/fyne/v2/test"
	"fyne.io/fyne/v2/widget"

	"github.com/stretchr/testify/assert"
)

var validator = validation.NewRegexp(`^\d{4}-\d{2}-\d{2}$`, "Input is not a valid date")

func TestEntry_DisabledHideValidation(t *testing.T) {
	entry, window := setupImageTest(t, false)
	c := window.Canvas()

	entry.Validator = validator
	entry.SetText("invalid text")
	entry.Disable()

	test.AssertImageMatches(t, "entry/validation_disabled.png", c.Capture())
}

func TestEntry_ValidatedEntry(t *testing.T) {
	entry, window := setupImageTest(t, false)
	c := window.Canvas()

	r := validation.NewRegexp(`^\d{4}-\d{2}-\d{2}`, "Input is not a valid date")
	entry.Validator = r
	test.AssertRendersToMarkup(t, "entry/validate_initial.xml", c)

	test.Type(entry, "2020-02")
	assert.Error(t, r(entry.Text))
	entry.FocusLost()
	test.AssertRendersToMarkup(t, "entry/validate_invalid.xml", c)

	test.Type(entry, "-12")
	assert.NoError(t, r(entry.Text))
	test.AssertRendersToMarkup(t, "entry/validate_valid.xml", c)
}

func TestEntry_Validate(t *testing.T) {
	entry := widget.NewEntry()
	entry.Validator = validator

	test.Type(entry, "2020-02")
	assert.Error(t, entry.Validate())
	assert.Equal(t, entry.Validate(), entry.Validator(entry.Text))

	test.Type(entry, "-12")
	assert.NoError(t, entry.Validate())
	assert.Equal(t, entry.Validate(), entry.Validator(entry.Text))

	entry.SetText("incorrect")
	assert.Error(t, entry.Validate())
	assert.Equal(t, entry.Validate(), entry.Validator(entry.Text))
}

func TestEntry_NotEmptyValidator(t *testing.T) {
	test.NewTempApp(t)
	entry := widget.NewEntry()
	entry.Validator = func(s string) error {
		if s == "" {
			return errors.New("should not be empty")
		}
		return nil
	}
	w := test.NewTempWindow(t, entry)

	test.AssertRendersToMarkup(t, "entry/validator_not_empty_initial.xml", w.Canvas())

	w.Canvas().Focus(entry)

	test.AssertRendersToMarkup(t, "entry/validator_not_empty_focused.xml", w.Canvas())

	w.Canvas().Focus(nil)

	test.AssertRendersToMarkup(t, "entry/validator_not_empty_unfocused.xml", w.Canvas())
}

func TestEntry_SetValidationError(t *testing.T) {
	entry, window := setupImageTest(t, false)
<<<<<<< HEAD
	test.ApplyTheme(t, test.Theme())
	defer teardownImageTest(window)
=======
	test.ApplyTheme(t, internalTest.LightTheme(theme.DefaultTheme()))
>>>>>>> beb73928
	c := window.Canvas()

	entry.Validator = validator

	entry.SetText("2020-30-30")
	entry.SetValidationError(errors.New("set invalid"))
	test.AssertImageMatches(t, "entry/validation_set_invalid.png", c.Capture())

	entry.SetText("set valid")
	entry.SetValidationError(nil)
	test.AssertImageMatches(t, "entry/validation_set_valid.png", c.Capture())
}

func TestEntry_SetOnValidationChanged(t *testing.T) {
	entry := widget.NewEntry()
	entry.Validator = validator

	modified := false
	entry.SetOnValidationChanged(func(err error) {
		assert.Equal(t, err, entry.Validator(entry.Text))
		modified = true
	})

	test.Type(entry, "2020")
	assert.True(t, modified)

	modified = false
	test.Type(entry, "-01-01")
	assert.True(t, modified)

	modified = false
	entry.SetOnValidationChanged(nil)
	test.Type(entry, "invalid")
	assert.False(t, modified)
}<|MERGE_RESOLUTION|>--- conflicted
+++ resolved
@@ -83,12 +83,7 @@
 
 func TestEntry_SetValidationError(t *testing.T) {
 	entry, window := setupImageTest(t, false)
-<<<<<<< HEAD
 	test.ApplyTheme(t, test.Theme())
-	defer teardownImageTest(window)
-=======
-	test.ApplyTheme(t, internalTest.LightTheme(theme.DefaultTheme()))
->>>>>>> beb73928
 	c := window.Canvas()
 
 	entry.Validator = validator
