--- conflicted
+++ resolved
@@ -7,14 +7,10 @@
 
 ### Fixed
 
-<<<<<<< HEAD
+* Regression: Preferences are not parsed at program start (#3125)
 * Wrappable RichText in a Split container causes crash (#3003, #2961)
-* meta.Version is always 1.0.0 on android & ios (3109)
-=======
-* Regression: Preferences are not parsed at program start (#3125)
 * meta.Version is always 1.0.0 on android & ios (#3109)
 * Iphone / IOS incorrect screen size / incorrect click coordinates (#3122)
->>>>>>> 937991b5
 
 
 ## 2.2.2 - 30 June 2022
