--- conflicted
+++ resolved
@@ -25,11 +25,7 @@
 	</content>
 	<overlay>
 		<widget size="200x100" type="*widget.OverlayContainer">
-<<<<<<< HEAD
-			<widget pos="145,30" size="55x70" type="*widget.Menu">
-=======
-			<widget pos="145,29" size="55x70" type="*widget.PopUpMenu">
->>>>>>> 0f58bd7e
+			<widget pos="145,30" size="55x70" type="*widget.PopUpMenu">
 				<widget size="55x70" type="*widget.Shadow">
 					<radialGradient centerOffset="0.5,0.5" pos="-4,-4" size="4x4" startColor="shadow"/>
 					<linearGradient endColor="shadow" pos="0,-4" size="55x4"/>
