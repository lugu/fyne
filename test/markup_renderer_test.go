--- conflicted
+++ resolved
@@ -442,18 +442,6 @@
 				"\t</content>\n" +
 				"</canvas>\n",
 		},
-<<<<<<< HEAD
-=======
-		"widget with non-default background color": {
-			content: &markupRendererTestWidget{bgColor: theme.ForegroundColor()},
-			want: "<canvas size=\"100x100\">\n" +
-				"\t<content>\n" +
-				"\t\t<widget backgroundColor=\"foreground\" size=\"100x100\" type=\"*test.markupRendererTestWidget\">\n" +
-				"\t\t</widget>\n" +
-				"\t</content>\n" +
-				"</canvas>\n",
-		},
->>>>>>> dbf02792
 		"spacer": {
 			content: layout.NewSpacer(),
 			want: "<canvas size=\"100x100\">\n" +
