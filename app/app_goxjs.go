//go:build !ci && (!android || !ios || !mobile) && (wasm || test_web_driver)

package app

import (
	"encoding/base64"
	"fmt"
	"net/http"
	"syscall/js"

	"fyne.io/fyne/v2"
)

<<<<<<< HEAD
func (a *fyneApp) SendNotification(_ *fyne.Notification) {
	// TODO #2735
	fyne.LogError("Sending notification is not supported yet.", nil)
=======
func (app *fyneApp) SendNotification(n *fyne.Notification) {
	window := js.Global().Get("window")
	if window.IsUndefined() {
		fyne.LogError("Current browser does not support notifications.", nil)
		return
	}
	notification := window.Get("Notification")
	if window.IsUndefined() {
		fyne.LogError("Current browser does not support notifications.", nil)
		return
	}
	// check permission
	permission := notification.Get("permission")
	showNotification := func() {
		icon := app.icon.Content()
		base64Str := base64.StdEncoding.EncodeToString(icon)
		mimeType := http.DetectContentType(icon)
		base64Img := fmt.Sprintf("data:%s;base64,%s", mimeType, base64Str)
		notification.New(n.Title, map[string]interface{}{
			"body": n.Content,
			"icon": base64Img,
		})
		fyne.LogError("done show...", nil)
	}
	if permission.Type() != js.TypeString || permission.String() != "granted" {
		// need to request for permission
		notification.Call("requestPermission", js.FuncOf(func(this js.Value, args []js.Value) interface{} {
			if len(args) > 0 && args[0].Type() == js.TypeString && args[0].String() == "granted" {
				showNotification()
			} else {
				fyne.LogError("User rejected the request for notifications.", nil)
			}
			return nil
		}))
	} else {
		showNotification()
	}
>>>>>>> 89925fab
}

func rootConfigDir() string {
	return "/data/"
}

var themeChanged = js.FuncOf(func(this js.Value, args []js.Value) interface{} {
	if len(args) > 0 && args[0].Type() == js.TypeObject {
		fyne.CurrentApp().Settings().(*settings).setupTheme()
	}
	return nil
})

func watchTheme() {
	js.Global().Call("matchMedia", "(prefers-color-scheme: dark)").Call("addEventListener", "change", themeChanged)
}
func stopWatching() {
	js.Global().Call("matchMedia", "(prefers-color-scheme: dark)").Call("removeEventListener", "change", themeChanged)
}<|MERGE_RESOLUTION|>--- conflicted
+++ resolved
@@ -11,12 +11,7 @@
 	"fyne.io/fyne/v2"
 )
 
-<<<<<<< HEAD
 func (a *fyneApp) SendNotification(_ *fyne.Notification) {
-	// TODO #2735
-	fyne.LogError("Sending notification is not supported yet.", nil)
-=======
-func (app *fyneApp) SendNotification(n *fyne.Notification) {
 	window := js.Global().Get("window")
 	if window.IsUndefined() {
 		fyne.LogError("Current browser does not support notifications.", nil)
@@ -53,7 +48,6 @@
 	} else {
 		showNotification()
 	}
->>>>>>> 89925fab
 }
 
 func rootConfigDir() string {
@@ -70,6 +64,6 @@
 func watchTheme() {
 	js.Global().Call("matchMedia", "(prefers-color-scheme: dark)").Call("addEventListener", "change", themeChanged)
 }
-func stopWatching() {
+func stopWatchingTheme() {
 	js.Global().Call("matchMedia", "(prefers-color-scheme: dark)").Call("removeEventListener", "change", themeChanged)
 }