//go:build !ci && wasm

package app

import (
	"syscall/js"

	"fyne.io/fyne/v2"
	"fyne.io/fyne/v2/theme"
)

func defaultVariant() fyne.ThemeVariant {
	matches := js.Global().Call("matchMedia", "(prefers-color-scheme: dark)")
	if matches.Truthy() {
		if matches.Get("matches").Bool() {
			return theme.VariantDark
		}
		return theme.VariantLight
	}
	return theme.VariantDark
<<<<<<< HEAD
}

func init() {
	if matchMedia := js.Global().Call("matchMedia", "(prefers-color-scheme: dark)"); matchMedia.Truthy() {
		matchMedia.Call("addEventListener", "change", js.FuncOf(func(this js.Value, args []js.Value) any {
			fyne.CurrentApp().Settings().(*settings).setupTheme()
			return nil
		}))
	}
=======
>>>>>>> 89925fab
}<|MERGE_RESOLUTION|>--- conflicted
+++ resolved
@@ -18,16 +18,4 @@
 		return theme.VariantLight
 	}
 	return theme.VariantDark
-<<<<<<< HEAD
-}
-
-func init() {
-	if matchMedia := js.Global().Call("matchMedia", "(prefers-color-scheme: dark)"); matchMedia.Truthy() {
-		matchMedia.Call("addEventListener", "change", js.FuncOf(func(this js.Value, args []js.Value) any {
-			fyne.CurrentApp().Settings().(*settings).setupTheme()
-			return nil
-		}))
-	}
-=======
->>>>>>> 89925fab
 }