package painter

import (
	"bytes"
	"image/color"
	"image/draw"
	"math"
	"strings"
	"sync"

	"github.com/benoitkugler/textlayout/fonts"
	"github.com/go-text/render"
	"github.com/go-text/typesetting/di"
	gotext "github.com/go-text/typesetting/font"
	"github.com/go-text/typesetting/shaping"
	"golang.org/x/image/math/fixed"

	"fyne.io/fyne/v2"
	"fyne.io/fyne/v2/internal/cache"
	"fyne.io/fyne/v2/theme"
)

const (
	// DefaultTabWidth is the default width in spaces
	DefaultTabWidth = 4

	fontTabSpaceSize = 10

	textDPIRatio = 78.0 / 72.0 // We (historically) had text at 78 DPI but the go-text/render uses 72
)

// CachedFontFace returns a Font face held in memory. These are loaded from the current theme.
func CachedFontFace(style fyne.TextStyle, fontDP float32, texScale float32) *FontCacheItem {
	val, ok := fontCache.Load(style)
	if !ok {
		var f1, f2 gotext.Face
		switch {
		case style.Monospace:
			f1 = loadMeasureFont(theme.TextMonospaceFont())
			f2 = loadMeasureFont(theme.DefaultTextMonospaceFont())
		case style.Bold:
			if style.Italic {
				f1 = loadMeasureFont(theme.TextBoldItalicFont())
				f2 = loadMeasureFont(theme.DefaultTextBoldItalicFont())
			} else {
				f1 = loadMeasureFont(theme.TextBoldFont())
				f2 = loadMeasureFont(theme.DefaultTextBoldFont())
			}
		case style.Italic:
			f1 = loadMeasureFont(theme.TextItalicFont())
			f2 = loadMeasureFont(theme.DefaultTextItalicFont())
		case style.Symbol:
			f2 = loadMeasureFont(theme.DefaultSymbolFont())
		default:
			f1 = loadMeasureFont(theme.TextFont())
			f2 = loadMeasureFont(theme.DefaultTextFont())
		}

		if f1 == nil {
			f1 = f2
		}
		val = &FontCacheItem{Fonts: []fonts.Face{f1, f2}}
		fontCache.Store(style, val)
	}

<<<<<<< HEAD
	return val.(*FontCacheItem)
=======
	comp := val.(*fontCacheItem)
	comp.facesMutex.RLock()
	face := comp.faces[key]
	measureFace := comp.measureFaces[key]
	comp.facesMutex.RUnlock()
	if face == nil {
		var opts truetype.Options
		opts.Size = float64(fontDP)
		opts.DPI = float64(TextDPI * texScale)

		f1 := truetype.NewFace(comp.font, &opts)
		f2 := truetype.NewFace(comp.fallback, &opts)
		face = newFontWithFallback(f1, f2, comp.font, comp.fallback)

		switch {
		case style.Monospace:
			measureFace = loadMeasureFont(theme.TextMonospaceFont())
			if measureFace == nil {
				measureFace = loadMeasureFont(theme.DefaultTextMonospaceFont())
			}
		case style.Bold:
			if style.Italic {
				measureFace = loadMeasureFont(theme.TextBoldItalicFont())
				if measureFace == nil {
					measureFace = loadMeasureFont(theme.DefaultTextBoldItalicFont())
				}
			} else {
				measureFace = loadMeasureFont(theme.TextBoldFont())
				if measureFace == nil {
					measureFace = loadMeasureFont(theme.DefaultTextBoldFont())
				}
			}
		case style.Italic:
			measureFace = loadMeasureFont(theme.TextItalicFont())
			if measureFace == nil {
				measureFace = loadMeasureFont(theme.DefaultTextItalicFont())
			}
		case style.Symbol:
			measureFace = loadMeasureFont(theme.DefaultSymbolFont())
		default:
			measureFace = loadMeasureFont(theme.TextFont())
			if measureFace == nil {
				measureFace = loadMeasureFont(theme.DefaultTextFont())
			}
		}

		comp.facesMutex.Lock()
		comp.faces[key] = face
		comp.measureFaces[key] = measureFace
		comp.facesMutex.Unlock()
	}

	return face, measureFace
>>>>>>> c186beea
}

// ClearFontCache is used to remove cached fonts in the case that we wish to re-load Font faces
func ClearFontCache() {

	fontCache = &sync.Map{}
}

// DrawString draws a string into an image.
func DrawString(dst draw.Image, s string, color color.Color, f []gotext.Face, fontSize, scale float32, tabWidth int) {
	r := render.Renderer{
		FontSize: fontSize * textDPIRatio,
		PixScale: scale,
		Color:    color,
	}

	// TODO avoid shaping twice!
	sh := &shaping.HarfbuzzShaper{}
	out := sh.Shape(shaping.Input{
		Text:     []rune(s),
		RunStart: 0,
		RunEnd:   len(s),
		Face:     f[0],
		Size:     fixed.I(int(fontSize * r.PixScale)),
	})

	advance := float32(0)
	y := int(math.Ceil(float64(fixed266ToFloat32(out.LineBounds.Ascent))))
	walkString(f, s, float32ToFixed266(fontSize), tabWidth, &advance, scale, func(run shaping.Output, x float32) {
		if len(run.Glyphs) == 1 {
			if run.Glyphs[0].GlyphID == 0 {
				r.DrawStringAt(string([]rune{0xfffd}), dst, int(x), y, f[0])
				return
			}
		}

		r.DrawShapedRunAt(run, dst, int(x), y)
	})
}

func loadMeasureFont(data fyne.Resource) gotext.Face {
	loaded, err := gotext.ParseTTF(bytes.NewReader(data.Content()))
	if err != nil {
		fyne.LogError("font load error", err)
		return nil
	}

	return loaded
}

// MeasureString returns how far dot would advance by drawing s with f.
// Tabs are translated into a dot location change.
func MeasureString(f []gotext.Face, s string, textSize float32, tabWidth int) (size fyne.Size, advance float32) {
	return walkString(f, s, float32ToFixed266(textSize), tabWidth, &advance, 1, func(shaping.Output, float32) {})
}

// RenderedTextSize looks up how big a string would be if drawn on screen.
// It also returns the distance from top to the text baseline.
func RenderedTextSize(text string, fontSize float32, style fyne.TextStyle) (size fyne.Size, baseline float32) {
	size, base := cache.GetFontMetrics(text, fontSize, style)
	if base != 0 {
		return size, base
	}

	size, base = measureText(text, fontSize, style)
	cache.SetFontMetrics(text, fontSize, style, size, base)
	return size, base
}

func fixed266ToFloat32(i fixed.Int26_6) float32 {
	return float32(float64(i) / (1 << 6))
}

func float32ToFixed266(f float32) fixed.Int26_6 {
	return fixed.Int26_6(float64(f) * (1 << 6))
}

func measureText(text string, fontSize float32, style fyne.TextStyle) (fyne.Size, float32) {
	face := CachedFontFace(style, fontSize, 1)
	return MeasureString(face.Fonts, text, fontSize, style.TabWidth)
}

func tabStop(spacew, x float32, tabWidth int) float32 {
	if tabWidth <= 0 {
		tabWidth = DefaultTabWidth
	}

	tabw := spacew * float32(tabWidth)
	tabs, _ := math.Modf(float64((x + tabw) / tabw))
	return tabw * float32(tabs)
}

func walkString(faces []gotext.Face, s string, textSize fixed.Int26_6, tabWidth int, advance *float32, scale float32,
	cb func(run shaping.Output, x float32)) (size fyne.Size, base float32) {
	s = strings.ReplaceAll(s, "\r", "")

	runes := []rune(s)
	in := shaping.Input{
		Text:      []rune{' '},
		RunStart:  0,
		RunEnd:    1,
		Direction: di.DirectionLTR,
		Face:      faces[0],
		Size:      textSize,
	}
	shaper := &shaping.HarfbuzzShaper{}
	out := shaper.Shape(in)

	in.Text = runes
	in.RunStart = 0
	in.RunEnd = len(runes)

	x := float32(0)
	spacew := scale * fontTabSpaceSize
	ins := shaping.SplitByFontGlyphs(in, faces)
	for _, in := range ins {
		inEnd := in.RunEnd

		pending := false
		for i, r := range in.Text[in.RunStart:in.RunEnd] {
			if r == '\t' {
				if pending {
					in.RunEnd = i
					out = shaper.Shape(in)
					x = shapeCallback(shaper, in, out, x, cb)
				}
				x = tabStop(spacew, x, tabWidth)

				in.RunStart = i + 1
				in.RunEnd = inEnd
				pending = false
			} else {
				pending = true
			}
		}

		x = shapeCallback(shaper, in, out, x, cb)
	}

	*advance = x
	return fyne.NewSize(*advance, fixed266ToFloat32(out.LineBounds.LineHeight())),
		fixed266ToFloat32(out.LineBounds.Ascent)
}

func shapeCallback(shaper shaping.Shaper, in shaping.Input, out shaping.Output, x float32, cb func(shaping.Output, float32)) float32 {
	out = shaper.Shape(in)
	glyphs := out.Glyphs
	start := 0
	pending := false
	adv := fixed.I(0)
	for i, g := range out.Glyphs {
		if g.GlyphID == 0 {
			if pending {
				out.Glyphs = glyphs[start:i]
				cb(out, x)
				x += fixed266ToFloat32(adv)
				adv = 0
			}

			out.Glyphs = glyphs[i : i+1]
			cb(out, x)
			x += fixed266ToFloat32(glyphs[i].XAdvance)
			adv = 0

			start = i + 1
			pending = false
		} else {
			pending = true
		}
		adv += g.XAdvance
	}

	if pending {
		out.Glyphs = glyphs[start:]
		cb(out, x)
		x += fixed266ToFloat32(adv)
		adv = 0
	}
	return x + fixed266ToFloat32(adv)
}

type FontCacheItem struct {
	Fonts []gotext.Face
}

var fontCache = &sync.Map{} // map[fyne.TextStyle]*FontCacheItem<|MERGE_RESOLUTION|>--- conflicted
+++ resolved
@@ -63,63 +63,7 @@
 		fontCache.Store(style, val)
 	}
 
-<<<<<<< HEAD
 	return val.(*FontCacheItem)
-=======
-	comp := val.(*fontCacheItem)
-	comp.facesMutex.RLock()
-	face := comp.faces[key]
-	measureFace := comp.measureFaces[key]
-	comp.facesMutex.RUnlock()
-	if face == nil {
-		var opts truetype.Options
-		opts.Size = float64(fontDP)
-		opts.DPI = float64(TextDPI * texScale)
-
-		f1 := truetype.NewFace(comp.font, &opts)
-		f2 := truetype.NewFace(comp.fallback, &opts)
-		face = newFontWithFallback(f1, f2, comp.font, comp.fallback)
-
-		switch {
-		case style.Monospace:
-			measureFace = loadMeasureFont(theme.TextMonospaceFont())
-			if measureFace == nil {
-				measureFace = loadMeasureFont(theme.DefaultTextMonospaceFont())
-			}
-		case style.Bold:
-			if style.Italic {
-				measureFace = loadMeasureFont(theme.TextBoldItalicFont())
-				if measureFace == nil {
-					measureFace = loadMeasureFont(theme.DefaultTextBoldItalicFont())
-				}
-			} else {
-				measureFace = loadMeasureFont(theme.TextBoldFont())
-				if measureFace == nil {
-					measureFace = loadMeasureFont(theme.DefaultTextBoldFont())
-				}
-			}
-		case style.Italic:
-			measureFace = loadMeasureFont(theme.TextItalicFont())
-			if measureFace == nil {
-				measureFace = loadMeasureFont(theme.DefaultTextItalicFont())
-			}
-		case style.Symbol:
-			measureFace = loadMeasureFont(theme.DefaultSymbolFont())
-		default:
-			measureFace = loadMeasureFont(theme.TextFont())
-			if measureFace == nil {
-				measureFace = loadMeasureFont(theme.DefaultTextFont())
-			}
-		}
-
-		comp.facesMutex.Lock()
-		comp.faces[key] = face
-		comp.measureFaces[key] = measureFace
-		comp.facesMutex.Unlock()
-	}
-
-	return face, measureFace
->>>>>>> c186beea
 }
 
 // ClearFontCache is used to remove cached fonts in the case that we wish to re-load Font faces
