package widget

import (
	"fyne.io/fyne/v2"
	"fyne.io/fyne/v2/canvas"
	"fyne.io/fyne/v2/driver/desktop"
	"fyne.io/fyne/v2/internal/cache"
	"fyne.io/fyne/v2/theme"
)

// ScrollDirection represents the directions in which a Scroll can scroll its child content.
type ScrollDirection int

// Constants for valid values of ScrollDirection.
const (
	// ScrollBoth supports horizontal and vertical scrolling.
	ScrollBoth ScrollDirection = iota
	// ScrollHorizontalOnly specifies the scrolling should only happen left to right.
	ScrollHorizontalOnly
	// ScrollVerticalOnly specifies the scrolling should only happen top to bottom.
	ScrollVerticalOnly
	// ScrollNone turns off scrolling for this container.
	//
	// Since: 2.0
	ScrollNone
)

type scrollBarOrientation int

// We default to vertical as 0 due to that being the original orientation offered
const (
	scrollBarOrientationVertical   scrollBarOrientation = 0
	scrollBarOrientationHorizontal scrollBarOrientation = 1
	scrollContainerMinSize                              = float32(32) // TODO consider the smallest useful scroll view?
)

type scrollBarRenderer struct {
	BaseRenderer
	scrollBar  *scrollBar
	background *canvas.Rectangle
	minSize    fyne.Size
}

func (r *scrollBarRenderer) Layout(size fyne.Size) {
	r.background.Resize(size)
}

func (r *scrollBarRenderer) MinSize() fyne.Size {
	return r.minSize
}

func (r *scrollBarRenderer) Refresh() {
	th := theme.CurrentForWidget(r.scrollBar)
	v := fyne.CurrentApp().Settings().ThemeVariant()

	r.background.FillColor = th.Color(theme.ColorNameScrollBar, v)
	r.background.CornerRadius = th.Size(theme.SizeNameScrollBarRadius)
	r.background.Refresh()
}

var _ desktop.Hoverable = (*scrollBar)(nil)
var _ fyne.Draggable = (*scrollBar)(nil)

type scrollBar struct {
	Base
	area            *scrollBarArea
	draggedDistance float32
	dragStart       float32
	orientation     scrollBarOrientation
}

func (b *scrollBar) CreateRenderer() fyne.WidgetRenderer {
	th := theme.CurrentForWidget(b)
	v := fyne.CurrentApp().Settings().ThemeVariant()

	background := canvas.NewRectangle(th.Color(theme.ColorNameScrollBar, v))
	background.CornerRadius = th.Size(theme.SizeNameScrollBarRadius)
	r := &scrollBarRenderer{
		scrollBar:  b,
		background: background,
	}
	r.SetObjects([]fyne.CanvasObject{background})
	return r
}

func (b *scrollBar) Cursor() desktop.Cursor {
	return desktop.DefaultCursor
}

func (b *scrollBar) DragEnd() {
	b.area.isDragging = false

	if fyne.CurrentDevice().IsMobile() {
		b.area.MouseOut()
		return
	}
	b.area.Refresh()
}

func (b *scrollBar) Dragged(e *fyne.DragEvent) {
	if !b.area.isDragging {
		b.area.isDragging = true
		b.area.MouseIn(nil)

		switch b.orientation {
		case scrollBarOrientationHorizontal:
			b.dragStart = b.Position().X
		case scrollBarOrientationVertical:
			b.dragStart = b.Position().Y
		}
		b.draggedDistance = 0
	}

	switch b.orientation {
	case scrollBarOrientationHorizontal:
		b.draggedDistance += e.Dragged.DX
	case scrollBarOrientationVertical:
		b.draggedDistance += e.Dragged.DY
	}
	b.area.moveBar(b.draggedDistance+b.dragStart, b.Size())
}

func (b *scrollBar) MouseIn(e *desktop.MouseEvent) {
	b.area.MouseIn(e)
}

func (b *scrollBar) MouseMoved(*desktop.MouseEvent) {
}

func (b *scrollBar) MouseOut() {
	b.area.MouseOut()
}

func newScrollBar(area *scrollBarArea) *scrollBar {
	b := &scrollBar{area: area, orientation: area.orientation}
	b.ExtendBaseWidget(b)
	return b
}

func (a *scrollBarArea) isLarge() bool {
	return a.isMouseIn || a.isDragging
}

type scrollBarAreaRenderer struct {
	BaseRenderer
	area *scrollBarArea
	bar  *scrollBar
}

func (r *scrollBarAreaRenderer) Layout(_ fyne.Size) {
	var barHeight, barWidth, barX, barY float32
	switch r.area.orientation {
	case scrollBarOrientationHorizontal:
		barWidth, barHeight, barX, barY = r.barSizeAndOffset(r.area.scroll.Offset.X, r.area.scroll.Content.Size().Width, r.area.scroll.Size().Width)
	default:
		barHeight, barWidth, barY, barX = r.barSizeAndOffset(r.area.scroll.Offset.Y, r.area.scroll.Content.Size().Height, r.area.scroll.Size().Height)
	}
	r.bar.Move(fyne.NewPos(barX, barY))
	r.bar.Resize(fyne.NewSize(barWidth, barHeight))
}

func (r *scrollBarAreaRenderer) MinSize() fyne.Size {
<<<<<<< HEAD
	th := theme.CurrentForWidget(r.area)

	barSize := th.Size(theme.SizeNameScrollBar)
	min := barSize
	if !r.area.isLarge {
		min = th.Size(theme.SizeNameScrollBarSmall) * 2
=======
	min := theme.ScrollBarSize()
	if !r.area.isLarge() {
		min = theme.ScrollBarSmallSize() * 2
>>>>>>> ddf372a1
	}
	switch r.area.orientation {
	case scrollBarOrientationHorizontal:
		return fyne.NewSize(barSize, min)
	default:
		return fyne.NewSize(min, barSize)
	}
}

func (r *scrollBarAreaRenderer) Refresh() {
	r.bar.Refresh()
	r.Layout(r.area.Size())
	canvas.Refresh(r.bar)
}

func (r *scrollBarAreaRenderer) barSizeAndOffset(contentOffset, contentLength, scrollLength float32) (length, width, lengthOffset, widthOffset float32) {
	th := theme.CurrentForWidget(r.area)

	scrollBarSize := th.Size(theme.SizeNameScrollBar)
	if scrollLength < contentLength {
		portion := scrollLength / contentLength
		length = float32(int(scrollLength)) * portion
		length = fyne.Max(length, scrollBarSize)
	} else {
		length = scrollLength
	}
	if contentOffset != 0 {
		lengthOffset = (scrollLength - length) * (contentOffset / (contentLength - scrollLength))
	}
	if r.area.isLarge() {
		width = scrollBarSize
	} else {
		widthOffset = th.Size(theme.SizeNameScrollBarSmall)
		width = widthOffset
	}
	return
}

var _ desktop.Hoverable = (*scrollBarArea)(nil)

type scrollBarArea struct {
	Base

	isDragging  bool
	isMouseIn   bool
	scroll      *Scroll
	orientation scrollBarOrientation
}

func (a *scrollBarArea) CreateRenderer() fyne.WidgetRenderer {
	bar := newScrollBar(a)
	return &scrollBarAreaRenderer{BaseRenderer: NewBaseRenderer([]fyne.CanvasObject{bar}), area: a, bar: bar}
}

func (a *scrollBarArea) MouseIn(*desktop.MouseEvent) {
	a.isMouseIn = true
	a.scroll.Refresh()
}

func (a *scrollBarArea) MouseMoved(*desktop.MouseEvent) {
}

func (a *scrollBarArea) MouseOut() {
	a.isMouseIn = false
	if a.isDragging {
		return
	}

	a.scroll.Refresh()
}

func (a *scrollBarArea) moveBar(offset float32, barSize fyne.Size) {
	oldX := a.scroll.Offset.X
	oldY := a.scroll.Offset.Y
	switch a.orientation {
	case scrollBarOrientationHorizontal:
		a.scroll.Offset.X = a.computeScrollOffset(barSize.Width, offset, a.scroll.Size().Width, a.scroll.Content.Size().Width)
	default:
		a.scroll.Offset.Y = a.computeScrollOffset(barSize.Height, offset, a.scroll.Size().Height, a.scroll.Content.Size().Height)
	}
	if f := a.scroll.OnScrolled; f != nil && (a.scroll.Offset.X != oldX || a.scroll.Offset.Y != oldY) {
		f(a.scroll.Offset)
	}
	a.scroll.refreshWithoutOffsetUpdate()
}

func (a *scrollBarArea) computeScrollOffset(length, offset, scrollLength, contentLength float32) float32 {
	maxOffset := scrollLength - length
	if offset < 0 {
		offset = 0
	} else if offset > maxOffset {
		offset = maxOffset
	}
	ratio := offset / maxOffset
	scrollOffset := ratio * (contentLength - scrollLength)
	return scrollOffset
}

func newScrollBarArea(scroll *Scroll, orientation scrollBarOrientation) *scrollBarArea {
	a := &scrollBarArea{scroll: scroll, orientation: orientation}
	a.ExtendBaseWidget(a)
	return a
}

type scrollContainerRenderer struct {
	BaseRenderer
	scroll                  *Scroll
	vertArea                *scrollBarArea
	horizArea               *scrollBarArea
	leftShadow, rightShadow *Shadow
	topShadow, bottomShadow *Shadow
	oldMinSize              fyne.Size
}

func (r *scrollContainerRenderer) layoutBars(size fyne.Size) {
	scrollerSize := r.scroll.size.Load()
	if r.scroll.Direction == ScrollVerticalOnly || r.scroll.Direction == ScrollBoth {
		r.vertArea.Resize(fyne.NewSize(r.vertArea.MinSize().Width, size.Height))
		r.vertArea.Move(fyne.NewPos(scrollerSize.Width-r.vertArea.Size().Width, 0))
		r.topShadow.Resize(fyne.NewSize(size.Width, 0))
		r.bottomShadow.Resize(fyne.NewSize(size.Width, 0))
		r.bottomShadow.Move(fyne.NewPos(0, scrollerSize.Height))
	}

	if r.scroll.Direction == ScrollHorizontalOnly || r.scroll.Direction == ScrollBoth {
		r.horizArea.Resize(fyne.NewSize(size.Width, r.horizArea.MinSize().Height))
		r.horizArea.Move(fyne.NewPos(0, scrollerSize.Height-r.horizArea.Size().Height))
		r.leftShadow.Resize(fyne.NewSize(0, size.Height))
		r.rightShadow.Resize(fyne.NewSize(0, size.Height))
		r.rightShadow.Move(fyne.NewPos(scrollerSize.Width, 0))
	}

	r.updatePosition()
}

func (r *scrollContainerRenderer) Layout(size fyne.Size) {
	c := r.scroll.Content
	c.Resize(c.MinSize().Max(size))

	r.layoutBars(size)
}

func (r *scrollContainerRenderer) MinSize() fyne.Size {
	return r.scroll.MinSize()
}

func (r *scrollContainerRenderer) Refresh() {
	r.horizArea.Refresh()
	r.vertArea.Refresh()
	r.leftShadow.Refresh()
	r.topShadow.Refresh()
	r.rightShadow.Refresh()
	r.bottomShadow.Refresh()

	if len(r.BaseRenderer.Objects()) == 0 || r.BaseRenderer.Objects()[0] != r.scroll.Content {
		// push updated content object to baseRenderer
		r.BaseRenderer.Objects()[0] = r.scroll.Content
	}
	size := r.scroll.Size()
	newMin := r.scroll.Content.MinSize()
	if r.oldMinSize == newMin && r.oldMinSize == r.scroll.Content.Size() &&
		(size.Width <= r.oldMinSize.Width && size.Height <= r.oldMinSize.Height) {
		r.layoutBars(size)
		return
	}

	r.oldMinSize = newMin
	r.Layout(size)
}

func (r *scrollContainerRenderer) handleAreaVisibility(contentSize, scrollSize float32, area *scrollBarArea) {
	if contentSize <= scrollSize {
		area.Hide()
	} else if r.scroll.Visible() {
		area.Show()
	}
}

func (r *scrollContainerRenderer) handleShadowVisibility(offset, contentSize, scrollSize float32, shadowStart fyne.CanvasObject, shadowEnd fyne.CanvasObject) {
	if !r.scroll.Visible() {
		return
	}
	if offset > 0 {
		shadowStart.Show()
	} else {
		shadowStart.Hide()
	}
	if offset < contentSize-scrollSize {
		shadowEnd.Show()
	} else {
		shadowEnd.Hide()
	}
}

func (r *scrollContainerRenderer) updatePosition() {
	if r.scroll.Content == nil {
		return
	}
	scrollSize := r.scroll.size.Load()
	contentSize := r.scroll.Content.Size()

	r.scroll.Content.Move(fyne.NewPos(-r.scroll.Offset.X, -r.scroll.Offset.Y))

	if r.scroll.Direction == ScrollVerticalOnly || r.scroll.Direction == ScrollBoth {
		r.handleAreaVisibility(contentSize.Height, scrollSize.Height, r.vertArea)
		r.handleShadowVisibility(r.scroll.Offset.Y, contentSize.Height, scrollSize.Height, r.topShadow, r.bottomShadow)
		cache.Renderer(r.vertArea).Layout(scrollSize)
	} else {
		r.vertArea.Hide()
		r.topShadow.Hide()
		r.bottomShadow.Hide()
	}
	if r.scroll.Direction == ScrollHorizontalOnly || r.scroll.Direction == ScrollBoth {
		r.handleAreaVisibility(contentSize.Width, scrollSize.Width, r.horizArea)
		r.handleShadowVisibility(r.scroll.Offset.X, contentSize.Width, scrollSize.Width, r.leftShadow, r.rightShadow)
		cache.Renderer(r.horizArea).Layout(scrollSize)
	} else {
		r.horizArea.Hide()
		r.leftShadow.Hide()
		r.rightShadow.Hide()
	}

	if r.scroll.Direction != ScrollHorizontalOnly {
		canvas.Refresh(r.vertArea) // this is required to force the canvas to update, we have no "Redraw()"
	} else {
		canvas.Refresh(r.horizArea) // this is required like above but if we are horizontal
	}
}

// Scroll defines a container that is smaller than the Content.
// The Offset is used to determine the position of the child widgets within the container.
type Scroll struct {
	Base
	minSize   fyne.Size
	Direction ScrollDirection
	Content   fyne.CanvasObject
	Offset    fyne.Position
	// OnScrolled can be set to be notified when the Scroll has changed position.
	// You should not update the Scroll.Offset from this method.
	//
	// Since: 2.0
	OnScrolled func(fyne.Position) `json:"-"`
}

// CreateRenderer is a private method to Fyne which links this widget to its renderer
func (s *Scroll) CreateRenderer() fyne.WidgetRenderer {
	scr := &scrollContainerRenderer{
		BaseRenderer: NewBaseRenderer([]fyne.CanvasObject{s.Content}),
		scroll:       s,
	}
	scr.vertArea = newScrollBarArea(s, scrollBarOrientationVertical)
	scr.topShadow = NewShadow(ShadowBottom, SubmergedContentLevel)
	scr.bottomShadow = NewShadow(ShadowTop, SubmergedContentLevel)
	scr.horizArea = newScrollBarArea(s, scrollBarOrientationHorizontal)
	scr.leftShadow = NewShadow(ShadowRight, SubmergedContentLevel)
	scr.rightShadow = NewShadow(ShadowLeft, SubmergedContentLevel)
	scr.SetObjects(append(scr.Objects(), scr.topShadow, scr.bottomShadow, scr.leftShadow, scr.rightShadow,
		scr.vertArea, scr.horizArea))
	scr.updatePosition()

	return scr
}

// ScrollToBottom will scroll content to container bottom - to show latest info which end user just added
func (s *Scroll) ScrollToBottom() {
	s.scrollBy(0, -1*(s.Content.MinSize().Height-s.Size().Height-s.Offset.Y))
	s.Refresh()
}

// ScrollToTop will scroll content to container top
func (s *Scroll) ScrollToTop() {
	s.scrollBy(0, -s.Offset.Y)
}

// DragEnd will stop scrolling on mobile has stopped
func (s *Scroll) DragEnd() {
}

// Dragged will scroll on any drag - bar or otherwise - for mobile
func (s *Scroll) Dragged(e *fyne.DragEvent) {
	if !fyne.CurrentDevice().IsMobile() {
		return
	}

	if s.updateOffset(e.Dragged.DX, e.Dragged.DY) {
		s.refreshWithoutOffsetUpdate()
	}
}

// MinSize returns the smallest size this widget can shrink to
func (s *Scroll) MinSize() fyne.Size {
	min := fyne.NewSize(scrollContainerMinSize, scrollContainerMinSize).Max(s.minSize)
	switch s.Direction {
	case ScrollHorizontalOnly:
		min.Height = fyne.Max(min.Height, s.Content.MinSize().Height)
	case ScrollVerticalOnly:
		min.Width = fyne.Max(min.Width, s.Content.MinSize().Width)
	case ScrollNone:
		return s.Content.MinSize()
	}
	return min
}

// SetMinSize specifies a minimum size for this scroll container.
// If the specified size is larger than the content size then scrolling will not be enabled
// This can be helpful to appear larger than default if the layout is collapsing this widget.
func (s *Scroll) SetMinSize(size fyne.Size) {
	s.minSize = size
}

// Refresh causes this widget to be redrawn in it's current state
func (s *Scroll) Refresh() {
	s.updateOffset(0, 0)
	s.refreshWithoutOffsetUpdate()
}

// Resize is called when this scroller should change size. We refresh to ensure the scroll bars are updated.
func (s *Scroll) Resize(sz fyne.Size) {
	if sz == s.Size() {
		return
	}

	s.Base.Resize(sz)
	s.Refresh()
}

func (s *Scroll) refreshWithoutOffsetUpdate() {
	s.Base.Refresh()
}

// Scrolled is called when an input device triggers a scroll event
func (s *Scroll) Scrolled(ev *fyne.ScrollEvent) {
	if s.Direction != ScrollNone {
		s.scrollBy(ev.Scrolled.DX, ev.Scrolled.DY)
	}
}

func (s *Scroll) scrollBy(dx, dy float32) {
	min := s.Content.MinSize()
	size := s.Size()
	if size.Width < min.Width && size.Height >= min.Height && dx == 0 {
		dx, dy = dy, dx
	}
	if s.updateOffset(dx, dy) {
		s.refreshWithoutOffsetUpdate()
	}
}

func (s *Scroll) updateOffset(deltaX, deltaY float32) bool {
	size := s.Size()
	contentSize := s.Content.Size()
	if contentSize.Width <= size.Width && contentSize.Height <= size.Height {
		if s.Offset.X != 0 || s.Offset.Y != 0 {
			s.Offset.X = 0
			s.Offset.Y = 0
			return true
		}
		return false
	}
	oldX := s.Offset.X
	oldY := s.Offset.Y
	min := s.Content.MinSize()
	s.Offset.X = computeOffset(s.Offset.X, -deltaX, size.Width, min.Width)
	s.Offset.Y = computeOffset(s.Offset.Y, -deltaY, size.Height, min.Height)
	if f := s.OnScrolled; f != nil && (s.Offset.X != oldX || s.Offset.Y != oldY) {
		f(s.Offset)
	}
	return true
}

func computeOffset(start, delta, outerWidth, innerWidth float32) float32 {
	offset := start + delta
	if offset+outerWidth >= innerWidth {
		offset = innerWidth - outerWidth
	}

	return fyne.Max(offset, 0)
}

// NewScroll creates a scrollable parent wrapping the specified content.
// Note that this may cause the MinSize to be smaller than that of the passed object.
func NewScroll(content fyne.CanvasObject) *Scroll {
	s := newScrollContainerWithDirection(ScrollBoth, content)
	s.ExtendBaseWidget(s)
	return s
}

// NewHScroll create a scrollable parent wrapping the specified content.
// Note that this may cause the MinSize.Width to be smaller than that of the passed object.
func NewHScroll(content fyne.CanvasObject) *Scroll {
	s := newScrollContainerWithDirection(ScrollHorizontalOnly, content)
	s.ExtendBaseWidget(s)
	return s
}

// NewVScroll create a scrollable parent wrapping the specified content.
// Note that this may cause the MinSize.Height to be smaller than that of the passed object.
func NewVScroll(content fyne.CanvasObject) *Scroll {
	s := newScrollContainerWithDirection(ScrollVerticalOnly, content)
	s.ExtendBaseWidget(s)
	return s
}

func newScrollContainerWithDirection(direction ScrollDirection, content fyne.CanvasObject) *Scroll {
	s := &Scroll{
		Direction: direction,
		Content:   content,
	}
	s.ExtendBaseWidget(s)
	return s
}<|MERGE_RESOLUTION|>--- conflicted
+++ resolved
@@ -160,18 +160,12 @@
 }
 
 func (r *scrollBarAreaRenderer) MinSize() fyne.Size {
-<<<<<<< HEAD
 	th := theme.CurrentForWidget(r.area)
 
 	barSize := th.Size(theme.SizeNameScrollBar)
 	min := barSize
-	if !r.area.isLarge {
+	if !r.area.isLarge() {
 		min = th.Size(theme.SizeNameScrollBarSmall) * 2
-=======
-	min := theme.ScrollBarSize()
-	if !r.area.isLarge() {
-		min = theme.ScrollBarSmallSize() * 2
->>>>>>> ddf372a1
 	}
 	switch r.area.orientation {
 	case scrollBarOrientationHorizontal:
