// +build android

#include <android/log.h>
#include <dirent.h>
#include <jni.h>
#include <stdbool.h>
#include <stdlib.h>
#include <string.h>
#include <sys/stat.h>

#define LOG_FATAL(...) __android_log_print(ANDROID_LOG_FATAL, "Fyne", __VA_ARGS__)

static jclass find_class(JNIEnv *env, const char *class_name) {
	jclass clazz = (*env)->FindClass(env, class_name);
	if (clazz == NULL) {
		(*env)->ExceptionClear(env);
		LOG_FATAL("cannot find %s", class_name);
		return NULL;
	}
	return clazz;
}

static jmethodID find_method(JNIEnv *env, jclass clazz, const char *name, const char *sig) {
	jmethodID m = (*env)->GetMethodID(env, clazz, name, sig);
	if (m == 0) {
		(*env)->ExceptionClear(env);
		LOG_FATAL("cannot find method %s %s", name, sig);
		return 0;
	}
	return m;
}

static jmethodID find_static_method(JNIEnv *env, jclass clazz, const char *name, const char *sig) {
	jmethodID m = (*env)->GetStaticMethodID(env, clazz, name, sig);
	if (m == 0) {
		(*env)->ExceptionClear(env);
		LOG_FATAL("cannot find method %s %s", name, sig);
		return 0;
	}
	return m;
}

char* getString(uintptr_t jni_env, uintptr_t ctx, jstring str) {
	JNIEnv *env = (JNIEnv*)jni_env;

	const char *chars = (*env)->GetStringUTFChars(env, str, NULL);

	const char *copy = strdup(chars);
	(*env)->ReleaseStringUTFChars(env, str, chars);
	return copy;
}

jobject parseURI(uintptr_t jni_env, uintptr_t ctx, char* uriCstr) {
	JNIEnv *env = (JNIEnv*)jni_env;

	jstring uriStr = (*env)->NewStringUTF(env, uriCstr);
	jclass uriClass = find_class(env, "android/net/Uri");
	jmethodID parse = find_static_method(env, uriClass, "parse", "(Ljava/lang/String;)Landroid/net/Uri;");

	return (jobject)(*env)->CallStaticObjectMethod(env, uriClass, parse, uriStr);
}

// clipboard

jobject getClipboard(uintptr_t jni_env, uintptr_t ctx) {
	JNIEnv *env = (JNIEnv*)jni_env;
	jclass ctxClass = (*env)->GetObjectClass(env, ctx);
	jmethodID getSystemService = find_method(env, ctxClass, "getSystemService", "(Ljava/lang/String;)Ljava/lang/Object;");

	jstring service = (*env)->NewStringUTF(env, "clipboard");
	jobject ret = (jobject)(*env)->CallObjectMethod(env, ctx, getSystemService, service);
	jthrowable err = (*env)->ExceptionOccurred(env);

	if (err != NULL) {
		LOG_FATAL("cannot lookup clipboard");
		(*env)->ExceptionClear(env);
		return NULL;
	}
	return ret;
}

char *getClipboardContent(uintptr_t java_vm, uintptr_t jni_env, uintptr_t ctx) {
	JNIEnv *env = (JNIEnv*)jni_env;
	jobject mgr = getClipboard(jni_env, ctx);
	if (mgr == NULL) {
		return NULL;
	}

	jclass mgrClass = (*env)->GetObjectClass(env, mgr);
	jmethodID getText = find_method(env, mgrClass, "getText", "()Ljava/lang/CharSequence;");

	jobject content = (jstring)(*env)->CallObjectMethod(env, mgr, getText);
	if (content == NULL) {
		return NULL;
	}

	jclass clzCharSequence = (*env)->GetObjectClass(env, content);
	jmethodID toString = (*env)->GetMethodID(env, clzCharSequence, "toString", "()Ljava/lang/String;");
	jobject s = (*env)->CallObjectMethod(env, content, toString);

	return getString(jni_env, ctx, s);
}

void setClipboardContent(uintptr_t java_vm, uintptr_t jni_env, uintptr_t ctx, char *content) {
	JNIEnv *env = (JNIEnv*)jni_env;
	jobject mgr = getClipboard(jni_env, ctx);
	if (mgr == NULL) {
		return;
	}

	jclass mgrClass = (*env)->GetObjectClass(env, mgr);
	jmethodID setText = find_method(env, mgrClass, "setText", "(Ljava/lang/CharSequence;)V");

	jstring str = (*env)->NewStringUTF(env, content);
	(*env)->CallVoidMethod(env, mgr, setText, str);
}

// file handling

jobject getContentResolver(uintptr_t jni_env, uintptr_t ctx) {
	JNIEnv *env = (JNIEnv*)jni_env;
	jclass ctxClass = (*env)->GetObjectClass(env, ctx);
	jmethodID getContentResolver = find_method(env, ctxClass, "getContentResolver", "()Landroid/content/ContentResolver;");

	return (jobject)(*env)->CallObjectMethod(env, ctx, getContentResolver);
}

void* openStream(uintptr_t jni_env, uintptr_t ctx, char* uriCstr) {
	JNIEnv *env = (JNIEnv*)jni_env;
	jobject resolver = getContentResolver(jni_env, ctx);

	jclass resolverClass = (*env)->GetObjectClass(env, resolver);
	jmethodID openInputStream = find_method(env, resolverClass, "openInputStream", "(Landroid/net/Uri;)Ljava/io/InputStream;");

	jobject uri = parseURI(jni_env, ctx, uriCstr);
	jobject stream = (jobject)(*env)->CallObjectMethod(env, resolver, openInputStream, uri);
	jthrowable loadErr = (*env)->ExceptionOccurred(env);

	if (loadErr != NULL) {
		(*env)->ExceptionClear(env);
		return NULL;
	}

	return (*env)->NewGlobalRef(env, stream);
}

char* readStream(uintptr_t jni_env, uintptr_t ctx, void* stream, int len, int* total) {
	JNIEnv *env = (JNIEnv*)jni_env;
	jclass streamClass = (*env)->GetObjectClass(env, stream);
	jmethodID read = find_method(env, streamClass, "read", "([BII)I");

	jbyteArray data = (*env)->NewByteArray(env, len);
	int count = (int)(*env)->CallIntMethod(env, stream, read, data, 0, len);
	*total = count;

	if (count == -1) {
		return NULL;
	}

	char* bytes = malloc(sizeof(char)*count);
	(*env)->GetByteArrayRegion(env, data, 0, count, bytes);
	return bytes;
}

void closeStream(uintptr_t jni_env, uintptr_t ctx, void* stream) {
	JNIEnv *env = (JNIEnv*)jni_env;
	jclass streamClass = (*env)->GetObjectClass(env, stream);
	jmethodID close = find_method(env, streamClass, "close", "()V");
	(*env)->CallVoidMethod(env, stream, close);

	(*env)->DeleteGlobalRef(env, stream);
}

bool hasPrefix(char* string, char* prefix) {
	size_t lp = strlen(prefix);
	size_t ls = strlen(string);
	if (ls < lp) {
		return false;
	}
	return memcmp(prefix, string, lp) == 0;
}

bool canListContentURI(uintptr_t jni_env, uintptr_t ctx, char* uriCstr) {
	JNIEnv *env = (JNIEnv*)jni_env;
	jobject resolver = getContentResolver(jni_env, ctx);
	jstring uriStr = (*env)->NewStringUTF(env, uriCstr);
	jobject uri = parseURI(jni_env, ctx, uriCstr);
	jthrowable loadErr = (*env)->ExceptionOccurred(env);

	if (loadErr != NULL) {
		(*env)->ExceptionClear(env);
		return false;
	}

	jclass contractClass = find_class(env, "android/provider/DocumentsContract");
	if (contractClass == NULL) { // API 19
		return false;
	}
	jmethodID getDoc = find_static_method(env, contractClass, "getTreeDocumentId", "(Landroid/net/Uri;)Ljava/lang/String;");
	if (getDoc == NULL) { // API 21
		return false;
	}
	jstring docID = (jobject)(*env)->CallStaticObjectMethod(env, contractClass, getDoc, uri);

	jmethodID getTree = find_static_method(env, contractClass, "buildDocumentUriUsingTree", "(Landroid/net/Uri;Ljava/lang/String;)Landroid/net/Uri;");
	jobject treeUri = (jobject)(*env)->CallStaticObjectMethod(env, contractClass, getTree, uri, docID);

	jclass resolverClass = (*env)->GetObjectClass(env, resolver);
	jmethodID getType = find_method(env, resolverClass, "getType", "(Landroid/net/Uri;)Ljava/lang/String;");
	jstring type = (jstring)(*env)->CallObjectMethod(env, resolver, getType, treeUri);

	if (type == NULL) {
		return false;
	}

	char *str = getString(jni_env, ctx, type);
	return strcmp(str, "vnd.android.document/directory") == 0;
}

bool canListFileURI(char* uriCstr) {
	// Get file path from URI
	size_t length = strlen(uriCstr)-7;// -7 for 'file://'
	char* path = malloc(sizeof(char)*(length+1));// +1 for '\0'
	memcpy(path, &uriCstr[7], length);
	path[length] = '\0';

	// Stat path to determine if it points to a directory
	struct stat statbuf;
	int result = stat(path, &statbuf);

	free(path);

	return (result == 0) && S_ISDIR(statbuf.st_mode);
}

bool canListURI(uintptr_t jni_env, uintptr_t ctx, char* uriCstr) {
	if (hasPrefix(uriCstr, "file://")) {
		return canListFileURI(uriCstr);
	} else if (hasPrefix(uriCstr, "content://")) {
		return canListContentURI(jni_env, ctx, uriCstr);
	}
	LOG_FATAL("Unrecognized scheme: %s", uriCstr);
	return false;
}

char* listContentURI(uintptr_t jni_env, uintptr_t ctx, char* uriCstr) {
	JNIEnv *env = (JNIEnv*)jni_env;
	jobject resolver = getContentResolver(jni_env, ctx);
	jstring uriStr = (*env)->NewStringUTF(env, uriCstr);
	jobject uri = parseURI(jni_env, ctx, uriCstr);
	jthrowable loadErr = (*env)->ExceptionOccurred(env);

	if (loadErr != NULL) {
		(*env)->ExceptionClear(env);
		return "";
	}

	jclass contractClass = find_class(env, "android/provider/DocumentsContract");
	if (contractClass == NULL) { // API 19
		return "";
	}
	jmethodID getDoc = find_static_method(env, contractClass, "getTreeDocumentId", "(Landroid/net/Uri;)Ljava/lang/String;");
	if (getDoc == NULL) { // API 21
		return "";
	}
	jstring docID = (jobject)(*env)->CallStaticObjectMethod(env, contractClass, getDoc, uri);

	jmethodID getChild = find_static_method(env, contractClass, "buildChildDocumentsUriUsingTree", "(Landroid/net/Uri;Ljava/lang/String;)Landroid/net/Uri;");
	jobject childrenUri = (jobject)(*env)->CallStaticObjectMethod(env, contractClass, getChild, uri, docID);

	jclass stringClass = find_class(env, "java/lang/String");
	jobjectArray project = (*env)->NewObjectArray(env, 1, stringClass, (*env)->NewStringUTF(env, "document_id"));

	jclass resolverClass = (*env)->GetObjectClass(env, resolver);
	jmethodID query = find_method(env, resolverClass, "query", "(Landroid/net/Uri;[Ljava/lang/String;Landroid/os/Bundle;Landroid/os/CancellationSignal;)Landroid/database/Cursor;");
	if (getDoc == NULL) { // API 26
		return "";
	}

	jobject cursor = (jobject)(*env)->CallObjectMethod(env, resolver, query, childrenUri, project, NULL, NULL);
	jclass cursorClass = (*env)->GetObjectClass(env, cursor);
	jmethodID next = find_method(env, cursorClass, "moveToNext", "()Z");
	jmethodID get = find_method(env, cursorClass, "getString", "(I)Ljava/lang/String;");

	char *ret = NULL;
	int len = 0;
	while (((jboolean)(*env)->CallBooleanMethod(env, cursor, next)) == JNI_TRUE) {
		jstring name = (jstring)(*env)->CallObjectMethod(env, cursor, get, 0);
		jobject childUri = (jobject)(*env)->CallStaticObjectMethod(env, contractClass, getChild, uri, name);
		jclass uriClass = (*env)->GetObjectClass(env, childUri);
		jmethodID toString = (*env)->GetMethodID(env, uriClass, "toString", "()Ljava/lang/String;");
		jobject s = (*env)->CallObjectMethod(env, childUri, toString);

		char *uid = getString(jni_env, ctx, name);

		// append
		char *old = ret;
		len = len + strlen(uid) + 1;
		ret = malloc(sizeof(char)*(len+1));
		if (old != NULL) {
			strcpy(ret, old);
			free(old);
		} else {
			ret[0] = '\0';
		}
		strcat(ret, uid);
		strcat(ret, "|");
	}

	if (ret != NULL) {
		ret[len-1] = '\0';
	}
<<<<<<< HEAD
	return ret;
}

char* listFileURI(char* uriCstr) {

	size_t uriLength = strlen(uriCstr);

	// Get file path from URI
	size_t length = uriLength-7;// -7 for 'file://'
	char* path = malloc(sizeof(char)*(length+1));// +1 for '\0'
	memcpy(path, &uriCstr[7], length);
	path[length] = '\0';

	char *ret = NULL;
	DIR *dfd;
	if ((dfd = opendir(path)) != NULL) {
		struct dirent *dp;
		int len = 0;
		while ((dp = readdir(dfd)) != NULL) {
			if (strcmp(dp->d_name, ".") == 0) {
				// Ignore current directory
				continue;
			}
			if (strcmp(dp->d_name, "..") == 0) {
				// Ignore parent directory
				continue;
			}
			// append
			char *old = ret;
			len = len + uriLength + 1 /* / */ + strlen(dp->d_name) + 1 /* | */;
			ret = malloc(sizeof(char)*(len+1));
			if (old != NULL) {
				strcpy(ret, old);
				free(old);
			} else {
				ret[0] = '\0';
			}
			strcat(ret, uriCstr);
			strcat(ret, "/");
			strcat(ret, dp->d_name);
			strcat(ret, "|");
		}
		if (ret != NULL) {
			ret[len-1] = '\0';
		}
	}

	free(path);

	return ret;
}

=======
	return ret;
}

char* listFileURI(char* uriCstr) {

	size_t uriLength = strlen(uriCstr);

	// Get file path from URI
	size_t length = uriLength-7;// -7 for 'file://'
	char* path = malloc(sizeof(char)*(length+1));// +1 for '\0'
	memcpy(path, &uriCstr[7], length);
	path[length] = '\0';

	char *ret = NULL;
	DIR *dfd;
	if ((dfd = opendir(path)) != NULL) {
		struct dirent *dp;
		int len = 0;
		while ((dp = readdir(dfd)) != NULL) {
			if (strcmp(dp->d_name, ".") == 0) {
				// Ignore current directory
				continue;
			}
			if (strcmp(dp->d_name, "..") == 0) {
				// Ignore parent directory
				continue;
			}
			// append
			char *old = ret;
			len = len + uriLength + 1 /* / */ + strlen(dp->d_name) + 1 /* | */;
			ret = malloc(sizeof(char)*(len+1));
			if (old != NULL) {
				strcpy(ret, old);
				free(old);
			} else {
				ret[0] = '\0';
			}
			strcat(ret, uriCstr);
			strcat(ret, "/");
			strcat(ret, dp->d_name);
			strcat(ret, "|");
		}
		if (ret != NULL) {
			ret[len-1] = '\0';
		}
	}

	free(path);

	return ret;
}

>>>>>>> b5aa434e
char* listURI(uintptr_t jni_env, uintptr_t ctx, char* uriCstr) {
	if (hasPrefix(uriCstr, "file://")) {
		return listFileURI(uriCstr);
	} else if (hasPrefix(uriCstr, "content://")) {
		return listContentURI(jni_env, ctx, uriCstr);
	}
	LOG_FATAL("Unrecognized scheme: %s", uriCstr);
	return "";
}<|MERGE_RESOLUTION|>--- conflicted
+++ resolved
@@ -310,7 +310,6 @@
 	if (ret != NULL) {
 		ret[len-1] = '\0';
 	}
-<<<<<<< HEAD
 	return ret;
 }
 
@@ -363,60 +362,6 @@
 	return ret;
 }
 
-=======
-	return ret;
-}
-
-char* listFileURI(char* uriCstr) {
-
-	size_t uriLength = strlen(uriCstr);
-
-	// Get file path from URI
-	size_t length = uriLength-7;// -7 for 'file://'
-	char* path = malloc(sizeof(char)*(length+1));// +1 for '\0'
-	memcpy(path, &uriCstr[7], length);
-	path[length] = '\0';
-
-	char *ret = NULL;
-	DIR *dfd;
-	if ((dfd = opendir(path)) != NULL) {
-		struct dirent *dp;
-		int len = 0;
-		while ((dp = readdir(dfd)) != NULL) {
-			if (strcmp(dp->d_name, ".") == 0) {
-				// Ignore current directory
-				continue;
-			}
-			if (strcmp(dp->d_name, "..") == 0) {
-				// Ignore parent directory
-				continue;
-			}
-			// append
-			char *old = ret;
-			len = len + uriLength + 1 /* / */ + strlen(dp->d_name) + 1 /* | */;
-			ret = malloc(sizeof(char)*(len+1));
-			if (old != NULL) {
-				strcpy(ret, old);
-				free(old);
-			} else {
-				ret[0] = '\0';
-			}
-			strcat(ret, uriCstr);
-			strcat(ret, "/");
-			strcat(ret, dp->d_name);
-			strcat(ret, "|");
-		}
-		if (ret != NULL) {
-			ret[len-1] = '\0';
-		}
-	}
-
-	free(path);
-
-	return ret;
-}
-
->>>>>>> b5aa434e
 char* listURI(uintptr_t jni_env, uintptr_t ctx, char* uriCstr) {
 	if (hasPrefix(uriCstr, "file://")) {
 		return listFileURI(uriCstr);
