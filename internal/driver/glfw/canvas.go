package glfw

import (
	"image"
	"math"
	"sync"

	"fyne.io/fyne/v2"
	"fyne.io/fyne/v2/canvas"
	"fyne.io/fyne/v2/internal"
	"fyne.io/fyne/v2/internal/app"
	"fyne.io/fyne/v2/internal/cache"
	"fyne.io/fyne/v2/internal/driver"
	"fyne.io/fyne/v2/internal/painter/gl"
	"fyne.io/fyne/v2/theme"
	"fyne.io/fyne/v2/widget"
)

// Declare conformity with Canvas interface
var _ fyne.Canvas = (*glCanvas)(nil)

type glCanvas struct {
	sync.RWMutex

	content         fyne.CanvasObject
	contentFocusMgr *app.FocusManager
	menu            fyne.CanvasObject
	menuFocusMgr    *app.FocusManager
	overlays        *overlayStack
	padded          bool
	size            fyne.Size

	onTypedRune func(rune)
	onTypedKey  func(*fyne.KeyEvent)
	onKeyDown   func(*fyne.KeyEvent)
	onKeyUp     func(*fyne.KeyEvent)
	shortcut    fyne.ShortcutHandler

	scale, detectedScale, texScale float32
	painter                        gl.Painter

	dirty                 bool
	dirtyMutex            *sync.Mutex
	refreshQueue          chan fyne.CanvasObject
	contentTree, menuTree *renderCacheTree
	context               driver.WithContext
}

func (c *glCanvas) AddShortcut(shortcut fyne.Shortcut, handler func(shortcut fyne.Shortcut)) {
	c.shortcut.AddShortcut(shortcut, handler)
}

func (c *glCanvas) Capture() image.Image {
	var img image.Image
	runOnDraw(c.context.(*window), func() {
		img = c.painter.Capture(c)
	})
	return img
}

func (c *glCanvas) Content() fyne.CanvasObject {
	c.RLock()
	retval := c.content
	c.RUnlock()
	return retval
}

func (c *glCanvas) DismissMenu() bool {
	c.RLock()
	menu := c.menu
	c.RUnlock()
	if menu != nil && menu.(*MenuBar).IsActive() {
		menu.(*MenuBar).Toggle()
		return true
	}
	return false
}

func (c *glCanvas) Focus(obj fyne.Focusable) {
	focusMgr := c.focusManager()
	if focusMgr.Focus(obj) { // fast path – probably >99.9% of all cases
		return
	}

	c.RLock()
	focusMgrs := append([]*app.FocusManager{c.contentFocusMgr, c.menuFocusMgr}, c.overlays.ListFocusManagers()...)
	c.RUnlock()

	for _, mgr := range focusMgrs {
		if mgr == nil {
			continue
		}
		if focusMgr != mgr {
			if mgr.Focus(obj) {
				return
			}
		}
	}

	fyne.LogError("Failed to focus object which is not part of the canvas’ content, menu or overlays.", nil)
}

func (c *glCanvas) Focused() fyne.Focusable {
	return c.focusManager().Focused()
}

func (c *glCanvas) FocusGained() {
	c.focusManager().FocusGained()
}

func (c *glCanvas) FocusLost() {
	c.focusManager().FocusLost()
}

func (c *glCanvas) FocusNext() {
	c.focusManager().FocusNext()
}

func (c *glCanvas) FocusPrevious() {
	c.focusManager().FocusPrevious()
}

func (c *glCanvas) InteractiveArea() (fyne.Position, fyne.Size) {
	return fyne.Position{}, c.Size()
}

func (c *glCanvas) MinSize() fyne.Size {
	c.RLock()
	defer c.RUnlock()
	return c.canvasSize(c.content.MinSize())
}

func (c *glCanvas) OnKeyDown() func(*fyne.KeyEvent) {
	return c.onKeyDown
}

func (c *glCanvas) OnKeyUp() func(*fyne.KeyEvent) {
	return c.onKeyUp
}

func (c *glCanvas) OnTypedKey() func(*fyne.KeyEvent) {
	return c.onTypedKey
}

func (c *glCanvas) OnTypedRune() func(rune) {
	return c.onTypedRune
}

func (c *glCanvas) Overlays() fyne.OverlayStack {
	c.RLock()
	defer c.RUnlock()
	return c.overlays
}

func (c *glCanvas) Padded() bool {
	return c.padded
}

func (c *glCanvas) PixelCoordinateForPosition(pos fyne.Position) (int, int) {
	c.RLock()
	texScale := c.texScale
	c.RUnlock()
	multiple := c.Scale() * texScale
	scaleInt := func(x float32) int {
		return int(math.Round(float64(x * multiple)))
	}

	return scaleInt(pos.X), scaleInt(pos.Y)
}

func (c *glCanvas) Refresh(obj fyne.CanvasObject) {
	select {
	case c.refreshQueue <- obj:
		// all good
	default:
		// queue is full, ignore
	}
	c.setDirty(true)
}

func (c *glCanvas) Resize(size fyne.Size) {
	c.Lock()
	c.size = size
	c.Unlock()

	for _, overlay := range c.overlays.List() {
		if p, ok := overlay.(*widget.PopUp); ok {
			// TODO: remove this when #707 is being addressed.
			// “Notifies” the PopUp of the canvas size change.
			p.Refresh()
		} else {
			overlay.Resize(size)
		}
	}

	c.RLock()
	c.content.Resize(c.contentSize(size))
	c.content.Move(c.contentPos())

	if c.menu != nil {
		c.menu.Refresh()
		c.menu.Resize(fyne.NewSize(size.Width, c.menu.MinSize().Height))
	}
	c.RUnlock()
}

func (c *glCanvas) Scale() float32 {
	c.RLock()
	defer c.RUnlock()
	return c.scale
}

func (c *glCanvas) SetContent(content fyne.CanvasObject) {
	c.Lock()
	c.setContent(content)

	c.content.Resize(c.content.MinSize()) // give it the space it wants then calculate the real min
	// the pass above makes some layouts wide enough to wrap, so we ask again what the true min is.
	newSize := c.size.Max(c.canvasSize(c.content.MinSize()))
	c.Unlock()

	c.Resize(newSize)
	c.setDirty(true)
}

func (c *glCanvas) SetOnKeyDown(typed func(*fyne.KeyEvent)) {
	c.onKeyDown = typed
}

func (c *glCanvas) SetOnKeyUp(typed func(*fyne.KeyEvent)) {
	c.onKeyUp = typed
}

func (c *glCanvas) SetOnTypedKey(typed func(*fyne.KeyEvent)) {
	c.onTypedKey = typed
}

func (c *glCanvas) SetOnTypedRune(typed func(rune)) {
	c.onTypedRune = typed
}

func (c *glCanvas) SetPadded(padded bool) {
	c.Lock()
	defer c.Unlock()
	c.padded = padded

	c.content.Move(c.contentPos())
}

func (c *glCanvas) reloadScale() {
	w := c.context.(*window)
	w.viewLock.RLock()
	windowVisible := w.visible
	w.viewLock.RUnlock()
	if !windowVisible {
		return
	}

	c.Lock()
	c.scale = c.context.(*window).calculatedScale()
	c.Unlock()
	c.setDirty(true)

	c.context.RescaleContext()
}

func (c *glCanvas) Size() fyne.Size {
	c.RLock()
	defer c.RUnlock()
	return c.size
}

func (c *glCanvas) ToggleMenu() {
	c.RLock()
	menu := c.menu
	c.RUnlock()
	if menu != nil {
		menu.(*MenuBar).Toggle()
	}
}

func (c *glCanvas) Unfocus() {
	c.focusManager().Focus(nil)
}

func (c *glCanvas) buildMenu(w *window, m *fyne.MainMenu) {
	c.Lock()
	defer c.Unlock()
	c.setMenuOverlay(nil)
	if m == nil {
		return
	}
	if hasNativeMenu() {
		setupNativeMenu(w, m)
	} else {
		c.setMenuOverlay(buildMenuOverlay(m, c))
	}
}

func (c *glCanvas) RemoveShortcut(shortcut fyne.Shortcut) {
	c.shortcut.RemoveShortcut(shortcut)
}

// canvasSize computes the needed canvas size for the given content size
func (c *glCanvas) canvasSize(contentSize fyne.Size) fyne.Size {
	canvasSize := contentSize.Add(fyne.NewSize(0, c.menuHeight()))
	if c.Padded() {
		pad := theme.Padding() * 2
		canvasSize = canvasSize.Add(fyne.NewSize(pad, pad))
	}
	return canvasSize
}

func (c *glCanvas) contentPos() fyne.Position {
	contentPos := fyne.NewPos(0, c.menuHeight())
	if c.Padded() {
		contentPos = contentPos.Add(fyne.NewPos(theme.Padding(), theme.Padding()))
	}
	return contentPos
}

func (c *glCanvas) contentSize(canvasSize fyne.Size) fyne.Size {
	contentSize := fyne.NewSize(canvasSize.Width, canvasSize.Height-c.menuHeight())
	if c.Padded() {
		pad := theme.Padding() * 2
		contentSize = contentSize.Subtract(fyne.NewSize(pad, pad))
	}
	return contentSize
}

func (c *glCanvas) ensureMinSize() bool {
	if c.Content() == nil {
		return false
	}
	var lastParent fyne.CanvasObject

	windowNeedsMinSizeUpdate := false
	ensureMinSize := func(node *renderCacheNode) {
		obj := node.obj
		canvasMutex.Lock()
		canvases[obj] = c
		canvasMutex.Unlock()

		if !obj.Visible() {
			return
		}
		minSize := obj.MinSize()
		minSizeChanged := node.minSize != minSize
		if minSizeChanged {
			objToLayout := obj
			node.minSize = minSize
			if node.parent != nil {
				objToLayout = node.parent.obj
			} else {
				windowNeedsMinSizeUpdate = true
				size := obj.Size()
				expectedSize := minSize.Max(size)
				if expectedSize != size && size != c.size {
					objToLayout = nil
					obj.Resize(expectedSize)
				}
			}

			if objToLayout != lastParent {
				updateLayout(lastParent)
				lastParent = objToLayout
			}
		}
	}
	c.walkTrees(nil, ensureMinSize)

	min := c.MinSize()
	c.RLock()
	shouldResize := windowNeedsMinSizeUpdate && (c.size.Width < min.Width || c.size.Height < min.Height)
	c.RUnlock()
	if shouldResize {
		c.Resize(c.Size().Max(c.MinSize()))
	}

	if lastParent != nil {
		c.RLock()
		updateLayout(lastParent)
		c.RUnlock()
	}
	return windowNeedsMinSizeUpdate
}

func (c *glCanvas) focusManager() *app.FocusManager {
	c.RLock()
	defer c.RUnlock()
	if focusMgr := c.overlays.TopFocusManager(); focusMgr != nil {
		return focusMgr
	}
	if c.isMenuActive() {
		return c.menuFocusMgr
	}
	return c.contentFocusMgr
}

func (c *glCanvas) isDirty() bool {
	c.dirtyMutex.Lock()
	defer c.dirtyMutex.Unlock()

	return c.dirty
}

func (c *glCanvas) isMenuActive() bool {
	return c.menu != nil && c.menu.(*MenuBar).IsActive()
}

func (c *glCanvas) menuHeight() float32 {
	switch c.menu {
	case nil:
		// no menu or native menu -> does not consume space on the canvas
		return 0
	default:
		return c.menu.MinSize().Height
	}
}

func (c *glCanvas) objectTrees() []fyne.CanvasObject {
	c.RLock()
	content := c.content
	menu := c.menu
	c.RUnlock()
	trees := make([]fyne.CanvasObject, 0, len(c.Overlays().List())+2)
	trees = append(trees, content)
	if menu != nil {
		trees = append(trees, menu)
	}
	trees = append(trees, c.Overlays().List()...)
	return trees
}

func (c *glCanvas) overlayChanged() {
	c.dirtyMutex.Lock()
	c.dirty = true
	c.dirtyMutex.Unlock()
}

func (c *glCanvas) paint(size fyne.Size) {
	clips := &internal.ClipStack{}
	if c.Content() == nil {
		return
	}
	c.setDirty(false)
	c.painter.Clear()

	paint := func(node *renderCacheNode, pos fyne.Position) {
		obj := node.obj
		if _, ok := obj.(fyne.Scrollable); ok {
			inner := clips.Push(pos, obj.Size())
			c.painter.StartClipping(inner.Rect())
		}
		c.painter.Paint(obj, pos, size)
	}
	afterPaint := func(node *renderCacheNode) {
		if _, ok := node.obj.(fyne.Scrollable); ok {
			clips.Pop()
			if top := clips.Top(); top != nil {
				c.painter.StartClipping(top.Rect())
			} else {
				c.painter.StopClipping()

			}
		}
	}

	c.walkTrees(paint, afterPaint)
}

func (c *glCanvas) setContent(content fyne.CanvasObject) {
	c.content = content
	c.contentTree = &renderCacheTree{root: &renderCacheNode{obj: c.content}}
	var focused fyne.Focusable
	if c.contentFocusMgr != nil {
		focused = c.contentFocusMgr.Focused() // keep old focus if possible
	}
	c.contentFocusMgr = app.NewFocusManager(c.content)
	if focused != nil {
		c.contentFocusMgr.Focus(focused)
	}
}

func (c *glCanvas) setDirty(dirty bool) {
	c.dirtyMutex.Lock()
	c.dirty = dirty
	c.dirtyMutex.Unlock()
}

func (c *glCanvas) setMenuOverlay(b fyne.CanvasObject) {
	c.menu = b
	c.menuTree = &renderCacheTree{root: &renderCacheNode{obj: c.menu}}
	c.menuFocusMgr = app.NewFocusManager(c.menu)

	if c.menu != nil && !c.size.IsZero() {
		c.content.Resize(c.contentSize(c.size))
		c.content.Move(c.contentPos())

		c.menu.Refresh()
		c.menu.Resize(fyne.NewSize(c.size.Width, c.menu.MinSize().Height))
	}
}

<<<<<<< HEAD
func (c *glCanvas) applyThemeOutOfTreeObjects() {
	if c.menu != nil {
		app.ApplyThemeTo(c.menu, c) // Ensure our menu gets the theme change message as it's out-of-tree
	}

	c.SetPadded(c.padded) // refresh the padding for potential theme differences
=======
func (c *glCanvas) setupThemeListener() {
	listener := make(chan fyne.Settings)
	fyne.CurrentApp().Settings().AddChangeListener(listener)
	go func() {
		for {
			<-listener
			c.RLock()
			menu := c.menu
			padded := c.padded
			c.RUnlock()
			if menu != nil {
				app.ApplyThemeTo(menu, c) // Ensure our menu gets the theme change message as it's out-of-tree
			}

			c.SetPadded(padded) // refresh the padding for potential theme differences
		}
	}()
>>>>>>> 85855ac4
}

func (c *glCanvas) walkTree(
	tree *renderCacheTree,
	beforeChildren func(*renderCacheNode, fyne.Position),
	afterChildren func(*renderCacheNode),
) {
	tree.Lock()
	defer tree.Unlock()
	var node, parent, prev *renderCacheNode
	node = tree.root

	bc := func(obj fyne.CanvasObject, pos fyne.Position, _ fyne.Position, _ fyne.Size) bool {
		if node != nil && node.obj != obj {
			if parent.firstChild == node {
				parent.firstChild = nil
			}
			node = nil
		}
		if node == nil {
			node = &renderCacheNode{parent: parent, obj: obj}
			if parent.firstChild == nil {
				parent.firstChild = node
			} else {
				prev.nextSibling = node
			}
		}
		if prev != nil && prev.parent != parent {
			prev = nil
		}

		if beforeChildren != nil {
			beforeChildren(node, pos)
		}

		parent = node
		node = parent.firstChild
		return false
	}
	ac := func(obj fyne.CanvasObject, _ fyne.CanvasObject) {
		node = parent
		parent = node.parent
		if prev != nil && prev.parent != parent {
			prev.nextSibling = nil
		}

		if afterChildren != nil {
			afterChildren(node)
		}

		prev = node
		node = node.nextSibling
	}
	driver.WalkVisibleObjectTree(tree.root.obj, bc, ac)
}

func (c *glCanvas) walkTrees(
	beforeChildren func(*renderCacheNode, fyne.Position),
	afterChildren func(*renderCacheNode),
) {
	c.walkTree(c.contentTree, beforeChildren, afterChildren)
	if c.menu != nil {
		c.walkTree(c.menuTree, beforeChildren, afterChildren)
	}
	for _, tree := range c.overlays.renderCaches {
		if tree != nil {
			c.walkTree(tree, beforeChildren, afterChildren)
		}
	}
}

type overlayStack struct {
	internal.OverlayStack

	propertyLock sync.RWMutex
	renderCaches []*renderCacheTree
}

func (o *overlayStack) Add(overlay fyne.CanvasObject) {
	if overlay == nil {
		return
	}
	o.propertyLock.Lock()
	defer o.propertyLock.Unlock()
	o.add(overlay)
}

func (o *overlayStack) Remove(overlay fyne.CanvasObject) {
	if overlay == nil || len(o.List()) == 0 {
		return
	}
	o.propertyLock.Lock()
	defer o.propertyLock.Unlock()
	o.remove(overlay)
}

func (o *overlayStack) add(overlay fyne.CanvasObject) {
	o.renderCaches = append(o.renderCaches, &renderCacheTree{root: &renderCacheNode{obj: overlay}})
	o.OverlayStack.Add(overlay)
}

func (o *overlayStack) remove(overlay fyne.CanvasObject) {
	o.OverlayStack.Remove(overlay)
	overlayCount := len(o.List())
	o.renderCaches = o.renderCaches[:overlayCount]
}

type renderCacheNode struct {
	// structural data
	firstChild  *renderCacheNode
	nextSibling *renderCacheNode
	obj         fyne.CanvasObject
	parent      *renderCacheNode
	// cache data
	minSize fyne.Size
	// painterData is some data from the painter associated with the drawed node
	// it may for instance point to a GL texture
	// it should free all associated resources when released
	// i.e. it should not simply be a texture reference integer
	painterData interface{}
}

type renderCacheTree struct {
	sync.RWMutex
	root *renderCacheNode
}

func newCanvas() *glCanvas {
	c := &glCanvas{scale: 1.0, texScale: 1.0}
	c.setContent(&canvas.Rectangle{FillColor: theme.BackgroundColor()})
	c.padded = true

	c.overlays = &overlayStack{
		OverlayStack: internal.OverlayStack{
			OnChange: c.overlayChanged,
			Canvas:   c,
		},
	}

	c.refreshQueue = make(chan fyne.CanvasObject, 4096)
	c.dirtyMutex = &sync.Mutex{}

	return c
}

func updateLayout(objToLayout fyne.CanvasObject) {
	switch cont := objToLayout.(type) {
	case *fyne.Container:
		if cont.Layout != nil {
			cont.Layout.Layout(cont.Objects, cont.Size())
		}
	case fyne.Widget:
		cache.Renderer(cont).Layout(cont.Size())
	}
}<|MERGE_RESOLUTION|>--- conflicted
+++ resolved
@@ -502,32 +502,16 @@
 	}
 }
 
-<<<<<<< HEAD
 func (c *glCanvas) applyThemeOutOfTreeObjects() {
-	if c.menu != nil {
-		app.ApplyThemeTo(c.menu, c) // Ensure our menu gets the theme change message as it's out-of-tree
-	}
-
-	c.SetPadded(c.padded) // refresh the padding for potential theme differences
-=======
-func (c *glCanvas) setupThemeListener() {
-	listener := make(chan fyne.Settings)
-	fyne.CurrentApp().Settings().AddChangeListener(listener)
-	go func() {
-		for {
-			<-listener
-			c.RLock()
-			menu := c.menu
-			padded := c.padded
-			c.RUnlock()
-			if menu != nil {
-				app.ApplyThemeTo(menu, c) // Ensure our menu gets the theme change message as it's out-of-tree
-			}
-
-			c.SetPadded(padded) // refresh the padding for potential theme differences
-		}
-	}()
->>>>>>> 85855ac4
+	c.RLock()
+	menu := c.menu
+	padded := c.padded
+	c.RUnlock()
+	if menu != nil {
+		app.ApplyThemeTo(menu, c) // Ensure our menu gets the theme change message as it's out-of-tree
+	}
+
+	c.SetPadded(padded) // refresh the padding for potential theme differences
 }
 
 func (c *glCanvas) walkTree(
