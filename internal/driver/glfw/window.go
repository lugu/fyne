--- conflicted
+++ resolved
@@ -498,7 +498,7 @@
 	})
 }
 
-func (w *window) processMouseClicked(button desktop.MouseButton, action action, modifiers desktop.Modifier) {
+func (w *window) processMouseClicked(button desktop.MouseButton, action action, modifiers fyne.KeyModifier) {
 	w.mouseLock.RLock()
 	w.mouseDragPos = w.mousePos
 	mousePos := w.mousePos
@@ -691,203 +691,7 @@
 	}
 }
 
-<<<<<<< HEAD
-func convertMouseButton(btn glfw.MouseButton, mods glfw.ModifierKey) (desktop.MouseButton, fyne.KeyModifier) {
-	modifier := desktopModifier(mods)
-	var button desktop.MouseButton
-	rightClick := false
-	if runtime.GOOS == "darwin" {
-		if modifier&fyne.KeyModifierControl != 0 {
-			rightClick = true
-			modifier &^= fyne.KeyModifierControl
-		}
-		if modifier&fyne.KeyModifierSuper != 0 {
-			modifier |= fyne.KeyModifierControl
-			modifier &^= fyne.KeyModifierSuper
-		}
-	}
-	switch btn {
-	case glfw.MouseButton1:
-		if rightClick {
-			button = desktop.MouseButtonSecondary
-		} else {
-			button = desktop.MouseButtonPrimary
-		}
-	case glfw.MouseButton2:
-		button = desktop.MouseButtonSecondary
-	case glfw.MouseButton3:
-		button = desktop.MouseButtonTertiary
-	}
-	return button, modifier
-}
-
-var keyCodeMap = map[glfw.Key]fyne.KeyName{
-	// non-printable
-	glfw.KeyEscape:    fyne.KeyEscape,
-	glfw.KeyEnter:     fyne.KeyReturn,
-	glfw.KeyTab:       fyne.KeyTab,
-	glfw.KeyBackspace: fyne.KeyBackspace,
-	glfw.KeyInsert:    fyne.KeyInsert,
-	glfw.KeyDelete:    fyne.KeyDelete,
-	glfw.KeyRight:     fyne.KeyRight,
-	glfw.KeyLeft:      fyne.KeyLeft,
-	glfw.KeyDown:      fyne.KeyDown,
-	glfw.KeyUp:        fyne.KeyUp,
-	glfw.KeyPageUp:    fyne.KeyPageUp,
-	glfw.KeyPageDown:  fyne.KeyPageDown,
-	glfw.KeyHome:      fyne.KeyHome,
-	glfw.KeyEnd:       fyne.KeyEnd,
-
-	glfw.KeySpace:   fyne.KeySpace,
-	glfw.KeyKPEnter: fyne.KeyEnter,
-
-	// functions
-	glfw.KeyF1:  fyne.KeyF1,
-	glfw.KeyF2:  fyne.KeyF2,
-	glfw.KeyF3:  fyne.KeyF3,
-	glfw.KeyF4:  fyne.KeyF4,
-	glfw.KeyF5:  fyne.KeyF5,
-	glfw.KeyF6:  fyne.KeyF6,
-	glfw.KeyF7:  fyne.KeyF7,
-	glfw.KeyF8:  fyne.KeyF8,
-	glfw.KeyF9:  fyne.KeyF9,
-	glfw.KeyF10: fyne.KeyF10,
-	glfw.KeyF11: fyne.KeyF11,
-	glfw.KeyF12: fyne.KeyF12,
-
-	// numbers - lookup by code to avoid AZERTY using the symbol name instead of number
-	glfw.Key0:   fyne.Key0,
-	glfw.KeyKP0: fyne.Key0,
-	glfw.Key1:   fyne.Key1,
-	glfw.KeyKP1: fyne.Key1,
-	glfw.Key2:   fyne.Key2,
-	glfw.KeyKP2: fyne.Key2,
-	glfw.Key3:   fyne.Key3,
-	glfw.KeyKP3: fyne.Key3,
-	glfw.Key4:   fyne.Key4,
-	glfw.KeyKP4: fyne.Key4,
-	glfw.Key5:   fyne.Key5,
-	glfw.KeyKP5: fyne.Key5,
-	glfw.Key6:   fyne.Key6,
-	glfw.KeyKP6: fyne.Key6,
-	glfw.Key7:   fyne.Key7,
-	glfw.KeyKP7: fyne.Key7,
-	glfw.Key8:   fyne.Key8,
-	glfw.KeyKP8: fyne.Key8,
-	glfw.Key9:   fyne.Key9,
-	glfw.KeyKP9: fyne.Key9,
-
-	// desktop
-	glfw.KeyLeftShift:    desktop.KeyShiftLeft,
-	glfw.KeyRightShift:   desktop.KeyShiftRight,
-	glfw.KeyLeftControl:  desktop.KeyControlLeft,
-	glfw.KeyRightControl: desktop.KeyControlRight,
-	glfw.KeyLeftAlt:      desktop.KeyAltLeft,
-	glfw.KeyRightAlt:     desktop.KeyAltRight,
-	glfw.KeyLeftSuper:    desktop.KeySuperLeft,
-	glfw.KeyRightSuper:   desktop.KeySuperRight,
-	glfw.KeyMenu:         desktop.KeyMenu,
-	glfw.KeyPrintScreen:  desktop.KeyPrintScreen,
-	glfw.KeyCapsLock:     desktop.KeyCapsLock,
-}
-
-var keyCodeMapASCII = map[glfw.Key]fyne.KeyName{
-	glfw.KeyA: fyne.KeyA,
-	glfw.KeyB: fyne.KeyB,
-	glfw.KeyC: fyne.KeyC,
-	glfw.KeyD: fyne.KeyD,
-	glfw.KeyE: fyne.KeyE,
-	glfw.KeyF: fyne.KeyF,
-	glfw.KeyG: fyne.KeyG,
-	glfw.KeyH: fyne.KeyH,
-	glfw.KeyI: fyne.KeyI,
-	glfw.KeyJ: fyne.KeyJ,
-	glfw.KeyK: fyne.KeyK,
-	glfw.KeyL: fyne.KeyL,
-	glfw.KeyM: fyne.KeyM,
-	glfw.KeyN: fyne.KeyN,
-	glfw.KeyO: fyne.KeyO,
-	glfw.KeyP: fyne.KeyP,
-	glfw.KeyQ: fyne.KeyQ,
-	glfw.KeyR: fyne.KeyR,
-	glfw.KeyS: fyne.KeyS,
-	glfw.KeyT: fyne.KeyT,
-	glfw.KeyU: fyne.KeyU,
-	glfw.KeyV: fyne.KeyV,
-	glfw.KeyW: fyne.KeyW,
-	glfw.KeyX: fyne.KeyX,
-	glfw.KeyY: fyne.KeyY,
-	glfw.KeyZ: fyne.KeyZ,
-}
-
-var keyNameMap = map[string]fyne.KeyName{
-	"'": fyne.KeyApostrophe,
-	",": fyne.KeyComma,
-	"-": fyne.KeyMinus,
-	".": fyne.KeyPeriod,
-	"/": fyne.KeySlash,
-	"*": fyne.KeyAsterisk,
-	"`": fyne.KeyBackTick,
-
-	";": fyne.KeySemicolon,
-	"+": fyne.KeyPlus,
-	"=": fyne.KeyEqual,
-
-	"a": fyne.KeyA,
-	"b": fyne.KeyB,
-	"c": fyne.KeyC,
-	"d": fyne.KeyD,
-	"e": fyne.KeyE,
-	"f": fyne.KeyF,
-	"g": fyne.KeyG,
-	"h": fyne.KeyH,
-	"i": fyne.KeyI,
-	"j": fyne.KeyJ,
-	"k": fyne.KeyK,
-	"l": fyne.KeyL,
-	"m": fyne.KeyM,
-	"n": fyne.KeyN,
-	"o": fyne.KeyO,
-	"p": fyne.KeyP,
-	"q": fyne.KeyQ,
-	"r": fyne.KeyR,
-	"s": fyne.KeyS,
-	"t": fyne.KeyT,
-	"u": fyne.KeyU,
-	"v": fyne.KeyV,
-	"w": fyne.KeyW,
-	"x": fyne.KeyX,
-	"y": fyne.KeyY,
-	"z": fyne.KeyZ,
-
-	"[":  fyne.KeyLeftBracket,
-	"\\": fyne.KeyBackslash,
-	"]":  fyne.KeyRightBracket,
-}
-
-func keyToName(code glfw.Key, scancode int) fyne.KeyName {
-	if runtime.GOOS == "darwin" && scancode == 0x69 { // TODO remove once fixed upstream glfw/glfw#1786
-		code = glfw.KeyPrintScreen
-	}
-
-	ret, ok := keyCodeMap[code]
-	if ok {
-		return ret
-	}
-
-	keyName := glfw.GetKeyName(code, scancode)
-	ret, ok = keyNameMap[keyName]
-	if !ok {
-		return fyne.KeyUnknown
-	}
-
-	return ret
-}
-
 func (w *window) capturesTab(modifier fyne.KeyModifier) bool {
-=======
-func (w *window) capturesTab(modifier desktop.Modifier) bool {
->>>>>>> 9c884fac
 	captures := false
 
 	if ent, ok := w.canvas.Focused().(fyne.Tabbable); ok {
@@ -907,7 +711,7 @@
 	return captures
 }
 
-func (w *window) processKeyPressed(keyName fyne.KeyName, keyASCII fyne.KeyName, scancode int, action action, keyDesktopModifier desktop.Modifier) {
+func (w *window) processKeyPressed(keyName fyne.KeyName, keyASCII fyne.KeyName, scancode int, action action, keyDesktopModifier fyne.KeyModifier) {
 	keyEvent := &fyne.KeyEvent{Name: keyName, Physical: fyne.HardwareKey{ScanCode: scancode}}
 
 	pendingMenuToggle := w.menuTogglePending
@@ -969,26 +773,6 @@
 	}
 }
 
-<<<<<<< HEAD
-func desktopModifier(mods glfw.ModifierKey) fyne.KeyModifier {
-	var m fyne.KeyModifier
-	if (mods & glfw.ModShift) != 0 {
-		m |= fyne.KeyModifierShift
-	}
-	if (mods & glfw.ModControl) != 0 {
-		m |= fyne.KeyModifierControl
-	}
-	if (mods & glfw.ModAlt) != 0 {
-		m |= fyne.KeyModifierAlt
-	}
-	if (mods & glfw.ModSuper) != 0 {
-		m |= fyne.KeyModifierSuper
-	}
-	return m
-}
-
-=======
->>>>>>> 9c884fac
 // charInput defines the character with modifiers callback which is called when a
 // Unicode character is input.
 //
@@ -1026,11 +810,7 @@
 	}
 }
 
-<<<<<<< HEAD
-func (w *window) triggersShortcut(localizedKeyName fyne.KeyName, key glfw.Key, modifier fyne.KeyModifier) bool {
-=======
-func (w *window) triggersShortcut(localizedKeyName fyne.KeyName, key fyne.KeyName, modifier desktop.Modifier) bool {
->>>>>>> 9c884fac
+func (w *window) triggersShortcut(localizedKeyName fyne.KeyName, key fyne.KeyName, modifier fyne.KeyModifier) bool {
 	var shortcut fyne.Shortcut
 	ctrlMod := fyne.KeyModifierControl
 	if runtime.GOOS == "darwin" {
